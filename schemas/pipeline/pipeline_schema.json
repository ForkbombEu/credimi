--- conflicted
+++ resolved
@@ -875,12 +875,6 @@
                         {
                           "additionalProperties": false,
                           "properties": {
-<<<<<<< HEAD
-                            "action_code": {
-                              "type": "string"
-                            },
-=======
->>>>>>> 348223e1
                             "action_id": {
                               "type": "string"
                             },
@@ -894,12 +888,6 @@
                               },
                               "type": "object"
                             },
-<<<<<<< HEAD
-                            "version_id": {
-                              "type": "string"
-                            },
-=======
->>>>>>> 348223e1
                             "video": {
                               "type": "boolean"
                             }
@@ -912,12 +900,6 @@
                         {
                           "additionalProperties": false,
                           "properties": {
-<<<<<<< HEAD
-                            "action_code": {
-                              "type": "string"
-                            },
-=======
->>>>>>> 348223e1
                             "action_id": {
                               "type": "string"
                             },
@@ -950,12 +932,6 @@
                             "action_code": {
                               "type": "string"
                             },
-<<<<<<< HEAD
-                            "action_id": {
-                              "type": "string"
-                            },
-=======
->>>>>>> 348223e1
                             "config": {
                               "additionalProperties": true,
                               "type": "object"
@@ -1977,12 +1953,6 @@
                   {
                     "additionalProperties": false,
                     "properties": {
-<<<<<<< HEAD
-                      "action_code": {
-                        "type": "string"
-                      },
-=======
->>>>>>> 348223e1
                       "action_id": {
                         "type": "string"
                       },
@@ -1996,12 +1966,6 @@
                         },
                         "type": "object"
                       },
-<<<<<<< HEAD
-                      "version_id": {
-                        "type": "string"
-                      },
-=======
->>>>>>> 348223e1
                       "video": {
                         "type": "boolean"
                       }
@@ -2014,12 +1978,6 @@
                   {
                     "additionalProperties": false,
                     "properties": {
-<<<<<<< HEAD
-                      "action_code": {
-                        "type": "string"
-                      },
-=======
->>>>>>> 348223e1
                       "action_id": {
                         "type": "string"
                       },
@@ -2052,12 +2010,6 @@
                       "action_code": {
                         "type": "string"
                       },
-<<<<<<< HEAD
-                      "action_id": {
-                        "type": "string"
-                      },
-=======
->>>>>>> 348223e1
                       "config": {
                         "additionalProperties": true,
                         "type": "object"
