# SPDX-FileCopyrightText: 2025 Forkbomb BV
#
# SPDX-License-Identifier: AGPL-3.0-or-later

FROM golang:1.24-alpine AS builder
WORKDIR /src

COPY go.mod go.sum .
RUN go mod download
COPY . ./
ENV GOCACHE=/go-cache
ENV GOMODCACHE=/gomod-cache
RUN --mount=type=cache,target=/gomod-cache --mount=type=cache,target=/go-cache \
    go build -o credimi main.go

FROM debian:12-slim
RUN --mount=target=/var/lib/apt/lists,type=cache,sharing=locked \
    --mount=target=/var/cache/apt,type=cache,sharing=locked \
    rm -f /etc/apt/apt.conf.d/docker-clean \
    && apt-get update \
    && apt-get -y --no-install-recommends install \
    build-essential make bash curl git tmux wget ca-certificates unzip 
WORKDIR /app

# install credimi
COPY --from=builder /src/credimi /usr/local/bin/credimi
RUN chmod +x /usr/local/bin/credimi

# install mise and mise tools
SHELL ["/bin/bash", "-o", "pipefail", "-c"]
ENV MISE_DATA_DIR="/mise"
ENV MISE_CONFIG_DIR="/mise"
ENV MISE_CACHE_DIR="/mise/cache"
ENV MISE_INSTALL_PATH="/usr/local/bin/mise"
ENV PATH="/mise/shims:$PATH"
RUN curl https://mise.run | sh
COPY .mise.toml ./
RUN mise trust
RUN --mount=type=cache,target=/mise/cache mise i

# install bun deps and cache
COPY ./webapp/package.json webapp/
COPY ./webapp/bun.lock webapp/
WORKDIR /app/webapp
RUN bun i --frozen-lockfile

# install overmind
RUN curl -sLO https://github.com/DarthSim/overmind/releases/download/v2.5.1/overmind-v2.5.1-linux-amd64.gz
RUN gunzip overmind-v2.5.1-linux-amd64.gz
RUN mv overmind-v2.5.1-linux-amd64 /usr/local/bin/overmind
RUN chmod +x /usr/local/bin/overmind

WORKDIR /app

# install the stepci-captured-runner
RUN mkdir .bin
RUN wget https://github.com/ForkbombEu/stepci-captured-runner/releases/latest/download/stepci-captured-runner-Linux-x86_64 -O .bin/stepci-captured-runner && chmod +x .bin/stepci-captured-runner

#install et-tu-cesr
RUN wget https://github.com/ForkbombEu/et-tu-cesr/releases/latest/download/et-tu-cesr-linux-amd64 -O .bin/et-tu-cesr && chmod +x .bin/et-tu-cesr

<<<<<<< HEAD



=======
>>>>>>> 57d52dbd
# copy everything
COPY . ./
RUN credimi migrate up


WORKDIR /app/webapp
ARG PUBLIC_POCKETBASE_URL
ENV PUBLIC_POCKETBASE_URL ${PUBLIC_POCKETBASE_URL}
ENV DATA_DB_PATH /app/pb_data/data.db
RUN bun run build
WORKDIR /app

HEALTHCHECK --interval=30s --timeout=10s --start-period=120s --retries=3 CMD curl --fail http://localhost:8090 || exit 1
CMD ["overmind", "s", "-f", "/app/Procfile" ]<|MERGE_RESOLUTION|>--- conflicted
+++ resolved
@@ -59,12 +59,6 @@
 #install et-tu-cesr
 RUN wget https://github.com/ForkbombEu/et-tu-cesr/releases/latest/download/et-tu-cesr-linux-amd64 -O .bin/et-tu-cesr && chmod +x .bin/et-tu-cesr
 
-<<<<<<< HEAD
-
-
-
-=======
->>>>>>> 57d52dbd
 # copy everything
 COPY . ./
 RUN credimi migrate up
