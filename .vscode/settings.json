--- conflicted
+++ resolved
@@ -1,11 +1,4 @@
 {
-<<<<<<< HEAD
-  "tailwindCSS.classAttributes": ["class", "className", "contentClass"],
-  "editor.quickSuggestions": {
-    "strings": "on"
-  },
-  "go.goroot": "/Users/giovanniabbatepaolo/.local/share/mise/installs/go/1.23.4"
-=======
     "tailwindCSS.classAttributes": [
         "class",
         "className",
@@ -14,7 +7,5 @@
     ],
     "editor.quickSuggestions": {
         "strings": "on"
-    },
-    "explorer.sortOrder": "filesFirst"
->>>>>>> a29dc67e
+    }
 }