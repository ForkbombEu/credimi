<!--
SPDX-FileCopyrightText: 2025 Forkbomb BV

SPDX-License-Identifier: AGPL-3.0-or-later
-->

<script lang="ts">
	import { appName } from '@/brand';
	import T from '@/components/ui-custom/t.svelte';
	import Button from '@/components/ui-custom/button.svelte';
	import { featureFlags } from '@/features';
	import { m } from '@/i18n';
	import { appVersion } from '@/utils/appVersion';
<<<<<<< HEAD
	import { Sparkle } from 'lucide-svelte';
	import { currentUser } from '@/pocketbase';
=======
	import A from '@/components/ui-custom/a.svelte';

	const footer_data = [
		{
			label: m.Platform(),
			links: [
				{ label: m.Overview(), url: '/platform' },
				{ label: m.api_documentation(), url: '/docs/api' },
				{ label: m.platform_architecture(), url: '/platform/architecture' },
				{ label: m.deployment_options(), url: '/platform/deployment' },
				{ label: m.compliance_standards(), url: '/platform/compliance' }
			]
		},
		{
			label: m.Solutions(),
			links: [
				{ label: m.didital_identity_for_governments(), url: '/solutions/government' },
				{ label: m.financial_services(), url: '/solutions/finance' },
				{ label: m.workforce_verification(), url: '/solutions/workforce' },
				{ label: m.education_credentials(), url: '/solutions/education' },
				{ label: m.transportation_smart_mobility(), url: '/solutions/transportation' }
			]
		},
		{
			label: m.Capabilities(),
			links: [
				{ label: m.credential_issuance(), url: '/capabilities/issuance' },
				{ label: m.credential_verification(), url: '/capabilities/verification' },
				{ label: m.identity_wallet_integration(), url: '/capabilities/wallet-integration' },
				{ label: m.conformance_compliance_tools(), url: '/capabilities/conformance' },
				{ label: m.ecosystem_governance(), url: '/capabilities/ecosystem-governance' }
			]
		},
		{
			label: m.Developers(),
			links: [
				{ label: m.get_started_with_api(), url: '/developers/get-started' },
				{ label: m.sdks_libraries(), url: '/developers/sdks' },
				{ label: m.sandbox_environment(), url: '/developers/sandbox' },
				{ label: m.test_suites_runs(), url: '/developers/test-suites' },
				{ label: m.developer_tools(), url: '/developers/tools' },
				{ label: m.Changelog(), url: '/developers/changelog' }
			]
		},
		{
			label: m.Resources(),
			links: [
				{ label: m.Documentation(), url: '/resources/docs' },
				{ label: m.articles_tutorials(), url: '/resources/articles' },
				{ label: m.videos(), url: '/resources/videos' },
				{ label: m.case_studies(), url: '/resources/case-studies' },
				{ label: m.press_releases(), url: '/resources/press' },
				{ label: m.Blog(), url: '/blog' }
			]
		},
		{
			label: m.Community(),
			links: [
				{ label: m.join_our_slack(), url: '/community/slack' },
				{ label: 'GitHub', url: 'https://github.com/didimoid' },
				{ label: m.events_webinars(), url: '/community/events' },
				{ label: m.conformance_community_forum(), url: '/community/forum' },
				{ label: m.partner_network(), url: '/partners' }
			]
		},
		{
			label: m.Company(),
			links: [
				{ label: m.about_credimi(), url: '/about' },
				{ label: m.our_vision_and_approach(), url: '/about/approach' },
				{ label: m.careers(), url: '/careers' },
				{ label: m.security(), url: '/security' },
				{ label: m.contact_us(), url: '/contact' },
				{ label: m.legal_privacy(), url: '/legal' }
			]
		}
	];
>>>>>>> e52c2dd6
</script>

<div class="bg-primary text-muted">
	<div class="mx-auto max-w-screen-xl">
		<div class="px-8 py-12">
			<div class="flex flex-col justify-between gap-6 sm:flex-row">
				<div>
					<T tag="h4">
						{appName}
						<span class="pl-1 text-sm text-white/40">{appVersion}</span>
					</T>
					<p class="border-b border-b-muted">{m.Test_and_find_decentralized_IDs()}</p>
				</div>

				{#if $currentUser}
					<Button
						variant="default"
						class="grow basis-1 bg-white text-primary hover:bg-white/90 sm:grow-0"
						href={$featureFlags.DEMO ? undefined : '/tests/new'}
						disabled={$featureFlags.DEMO}
					>
						<Sparkle />
						{m.Start_a_new_test()}
					</Button>
				{:else}
					<Button
						variant="ghost"
						class="grow basis-1 border sm:grow-0"
						href={$featureFlags.DEMO ? undefined : '/login'}
						disabled={$featureFlags.DEMO}
					>
						{m.Login()}
					</Button>
				{/if}
			</div>
			<div class="grid grid-cols-1 gap-12 pt-12 sm:grid-cols-2 md:grid-cols-4">
				{#each footer_data as category}
					<div class="flex flex-row gap-2">
						<div class="flex flex-col gap-2">
							<T tag="small">{category.label}</T>
							{#each category.links as item}
								<a href={item.url} class="text-xs text-muted-foreground"
									>{item.label}</a
								>
							{/each}
						</div>
					</div>
				{/each}
			</div>
		</div>
	</div>
	<div class="flex items-center justify-center bg-black/30 p-2 px-8">
		<small>
			<a href="https://forkbomb.solutions/" class="underline hover:no-underline">
				{m.Proudly_developed_by_ForkBomb_BV()}
			</a>
		</small>
	</div>
</div><|MERGE_RESOLUTION|>--- conflicted
+++ resolved
@@ -11,10 +11,6 @@
 	import { featureFlags } from '@/features';
 	import { m } from '@/i18n';
 	import { appVersion } from '@/utils/appVersion';
-<<<<<<< HEAD
-	import { Sparkle } from 'lucide-svelte';
-	import { currentUser } from '@/pocketbase';
-=======
 	import A from '@/components/ui-custom/a.svelte';
 
 	const footer_data = [
@@ -92,7 +88,6 @@
 			]
 		}
 	];
->>>>>>> e52c2dd6
 </script>
 
 <div class="bg-primary text-muted">
@@ -106,18 +101,15 @@
 					</T>
 					<p class="border-b border-b-muted">{m.Test_and_find_decentralized_IDs()}</p>
 				</div>
-
-				{#if $currentUser}
+				<div class="flex gap-2 blur-sm">
 					<Button
 						variant="default"
 						class="grow basis-1 bg-white text-primary hover:bg-white/90 sm:grow-0"
 						href={$featureFlags.DEMO ? undefined : '/tests/new'}
 						disabled={$featureFlags.DEMO}
 					>
-						<Sparkle />
 						{m.Start_a_new_test()}
 					</Button>
-				{:else}
 					<Button
 						variant="ghost"
 						class="grow basis-1 border sm:grow-0"
@@ -126,7 +118,7 @@
 					>
 						{m.Login()}
 					</Button>
-				{/if}
+				</div>
 			</div>
 			<div class="grid grid-cols-1 gap-12 pt-12 sm:grid-cols-2 md:grid-cols-4">
 				{#each footer_data as category}
