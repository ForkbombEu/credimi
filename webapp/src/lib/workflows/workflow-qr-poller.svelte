--- conflicted
+++ resolved
@@ -62,32 +62,10 @@
 	});
 </script>
 
-<<<<<<< HEAD
 <QrCode
 	src={deeplink}
 	{isLoading}
 	placeholder={m.The_QR_code_may_be_not_available_for_this_test()}
 	class={containerClass}
 	showLink={showQrLink}
-/>
-=======
-<div
-	class={[
-		'flex aspect-square max-w-60 !shrink-0 flex-col items-center justify-center overflow-hidden rounded-sm border bg-gray-50',
-		containerClass
-	]}
->
-	{#if deeplink}
-		<QrCode src={deeplink} class="h-full w-full" />
-	{:else if attempt < maxAttempts}
-		<Spinner size={20} />
-		<T class="px-3 pt-2 text-center text-xs text-gray-400">
-			{m.Loading_QR_code()}
-		</T>
-	{:else}
-		<T class="px-3 text-center text-xs text-gray-400">
-			{m.The_QR_code_may_be_not_available_for_this_test()}
-		</T>
-	{/if}
-</div>
->>>>>>> f1f25c0c
+/>