// SPDX-FileCopyrightText: 2025 Forkbomb BV
//
// SPDX-License-Identifier: AGPL-3.0-or-later

import type { WorkflowExecution } from '@forkbombeu/temporal-ui/dist/types/workflows';
import type { WorkflowStatusType } from '$lib/temporal';

import { toWorkflowExecution, type HistoryEvent } from '@forkbombeu/temporal-ui';
import { Array, String } from 'effect';
import { z } from 'zod';

import { pb } from '@/pocketbase';
import { warn } from '@/utils/other';

<<<<<<< HEAD
import { workflowExecutionInfoSchema, type WorkflowExecutionInfo } from './types';
=======
import {
	workflowExecutionInfoSchema,
	workflowResponseSchema,
	type WorkflowResponse
} from './types';
>>>>>>> d24c0849

//

const WORKFLOWS_API = '/api/compliance/checks';

const workflowApi = (workflowId: string, runId: string) =>
	`${WORKFLOWS_API}/${workflowId}/${runId}`;

//

type FetchWorkflowsOptions = {
	fetch?: typeof fetch;
	statuses?: WorkflowStatusType[];
};

export async function fetchWorkflows(
	options: FetchWorkflowsOptions = {}
): Promise<WorkflowExecution[] | Error> {
	const { fetch: fetchFn = fetch, statuses = [] } = options;

	let url = WORKFLOWS_API;
	if (statuses.length > 0) {
		const formattedStatuses = statuses.map((status) => String.pascalToSnake(status));
		url += `?status=${formattedStatuses.join(',')}`;
	}

	return tryPromise(async () => {
		const data = await pb.send(url, {
			method: 'GET',
			fetch: fetchFn
		});

		const schema = z.object({
			executions: z.array(workflowExecutionInfoSchema)
		});
		const parsed = schema
			.parse(data)
			.executions.map((exec) => workflowResponseToExecution({ workflowExecutionInfo: exec }));

		const errors = parsed.filter((execution) => execution instanceof Error);
		if (errors.length > 0) warn(errors);

		const executions = Array.difference(parsed, errors) as WorkflowExecution[];
		return executions;
	}, 'Failed to fetch user workflows');
}

export async function fetchWorkflowExecution(
	workflowId: string,
	runId: string,
	options = { fetch }
): Promise<WorkflowExecution | Error> {
	return tryPromise(async () => {
		const data = await pb.send(workflowApi(workflowId, runId), {
			method: 'GET',
			fetch: options.fetch
		});
		const parsed = workflowResponseSchema.parse(data);
		return workflowResponseToExecution(parsed);
	}, 'Failed to fetch workflow');
}

export async function fetchWorkflowHistory(
	workflowId: string,
	runId: string,
	options = { fetch }
): Promise<HistoryEvent[] | Error> {
	return tryPromise(async () => {
		const data = await pb.send(`${workflowApi(workflowId, runId)}/history`, {
			method: 'GET',
			fetch: options.fetch
		});
		const schema = z.array(z.record(z.unknown()));
		return schema.parse(data) as HistoryEvent[];
	}, 'Failed to fetch workflow history');
}

// Private

function workflowResponseToExecution(data: WorkflowResponse): WorkflowExecution | Error {
	return tryFn(() => {
		// @ts-expect-error Slight type mismatch
		const workflowExecution = toWorkflowExecution(data);

		/* HACK */
		// canBeTerminated a property of workflow object is a getter that requires a svelte `store` to work
		// by removing it, we can avoid the store dependency and solve a svelte error about state not updating
		Object.defineProperty(workflowExecution, 'canBeTerminated', {
			value: true
		});

		return workflowExecution;
	}, 'Failed to convert workflow response to execution');
}

function tryFn<T>(fn: () => T, errorMessage?: string): T | Error {
	try {
		return fn();
	} catch (error) {
		warn(errorMessage, error);
		if (error instanceof Error) return error;
		else return new Error(errorMessage);
	}
}

async function tryPromise<T>(fn: () => Promise<T>, errorMessage?: string): Promise<T | Error> {
	try {
		return await fn();
	} catch (error) {
		warn(errorMessage, error);
		if (error instanceof Error) return error;
		else return new Error(errorMessage);
	}
}<|MERGE_RESOLUTION|>--- conflicted
+++ resolved
@@ -12,15 +12,11 @@
 import { pb } from '@/pocketbase';
 import { warn } from '@/utils/other';
 
-<<<<<<< HEAD
-import { workflowExecutionInfoSchema, type WorkflowExecutionInfo } from './types';
-=======
 import {
 	workflowExecutionInfoSchema,
 	workflowResponseSchema,
 	type WorkflowResponse
 } from './types';
->>>>>>> d24c0849
 
 //
 
