// SPDX-FileCopyrightText: 2025 Forkbomb BV
//
// SPDX-License-Identifier: AGPL-3.0-or-later

import { yamlStringSchema } from '$lib/utils/schemas';
import { z } from 'zod';

//

export const configFieldTypeSchema = z.literal('string').or(z.literal('object'));

export const baseConfigFieldSchema = z.object({
	credimi_id: z.string(),
	field_default_value: z.string().optional(),
	field_description: z.string(),
	field_label: z.string(),
	field_type: configFieldTypeSchema,
	field_options: z.array(z.string())
});

export type BaseConfigField = z.infer<typeof baseConfigFieldSchema>;

export const namedConfigFieldSchema = baseConfigFieldSchema.extend({
	field_id: z.string()
});

export type NamedConfigField = z.infer<typeof namedConfigFieldSchema>;

export type ConfigField = BaseConfigField | NamedConfigField;

//

export const checksConfigFieldsResponseSchema = z.object({
	normalized_fields: z.array(baseConfigFieldSchema),
	specific_fields: z.record(
		z.string(),
		z.object({
			content: yamlStringSchema,
			fields: z.array(namedConfigFieldSchema)
		})
	)
});

export type ChecksConfigFieldsResponse = z.infer<typeof checksConfigFieldsResponseSchema>;

//

<<<<<<< HEAD
export type { StartCheckResult, StartChecksResponse } from './response-types';
=======
export type StartCheckResult = {
	workflowId: string;
	workflowRunId: string;
	message: string;
	errors: null | string;
	output: null | string;
	log: null | string;
	author: string;
};

export type StartChecksResponse = {
	'protocol/version': string;
	message: string;
	results: StartCheckResult[];
};
>>>>>>> ff245db9
<|MERGE_RESOLUTION|>--- conflicted
+++ resolved
@@ -45,9 +45,6 @@
 
 //
 
-<<<<<<< HEAD
-export type { StartCheckResult, StartChecksResponse } from './response-types';
-=======
 export type StartCheckResult = {
 	workflowId: string;
 	workflowRunId: string;
@@ -62,5 +59,4 @@
 	'protocol/version': string;
 	message: string;
 	results: StartCheckResult[];
-};
->>>>>>> ff245db9
+};