<!--
SPDX-FileCopyrightText: 2025 Forkbomb BV

SPDX-License-Identifier: AGPL-3.0-or-later
-->

<script lang="ts" generics="Data extends GenericRecord">
	import type { ComponentProps } from 'svelte';
	import type { FormPathLeaves, SuperForm } from 'sveltekit-superforms';

	import { formFieldProxy } from 'sveltekit-superforms';

	import type { GenericRecord } from '@/utils/types';

	import CodeEditor from '@/components/ui-custom/codeEditor.svelte';
<<<<<<< HEAD
	import CodeEditorWithOutput from '@/components/ui-custom/codeEditorWithOutput.svelte';
=======
>>>>>>> 1d7cd85f
	import * as Form from '@/components/ui/form';

	import type { FieldOptions } from './types';

	import FieldWrapper from './parts/fieldWrapper.svelte';

	//

	interface Props {
		form: SuperForm<Data>;
		name: FormPathLeaves<Data, string | number>;
		options: Partial<FieldOptions> &
			ComponentProps<typeof CodeEditor> & {
				useOutput?: boolean;
				onRun?: (code: string) => Promise<unknown> | unknown;
				output?: string;
				error?: string;
				running?: boolean;
			};
	}

	const { form, name, options }: Props = $props();

	const { validate } = form;
	const { value } = formFieldProxy(form, name);
</script>

<Form.Field {form} {name}>
	<FieldWrapper field={name} {options}>
		{#if options.useOutput}
			<CodeEditorWithOutput
				bind:value={$value as string}
				onRun={options.onRun}
				output={options.output}
				error={options.error}
				running={options.running}
			/>
		{:else}
			<CodeEditor
				{...options}
				bind:value={$value as string}
				onBlur={() => {
					validate(name);
				}}
			/>
		{/if}
	</FieldWrapper>
</Form.Field><|MERGE_RESOLUTION|>--- conflicted
+++ resolved
@@ -10,13 +10,11 @@
 
 	import { formFieldProxy } from 'sveltekit-superforms';
 
+	// eslint-disable-next-line @typescript-eslint/no-unused-vars
 	import type { GenericRecord } from '@/utils/types';
 
 	import CodeEditor from '@/components/ui-custom/codeEditor.svelte';
-<<<<<<< HEAD
 	import CodeEditorWithOutput from '@/components/ui-custom/codeEditorWithOutput.svelte';
-=======
->>>>>>> 1d7cd85f
 	import * as Form from '@/components/ui/form';
 
 	import type { FieldOptions } from './types';
