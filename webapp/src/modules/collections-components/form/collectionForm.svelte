<!--
SPDX-FileCopyrightText: 2025 Forkbomb BV

SPDX-License-Identifier: AGPL-3.0-or-later
-->

<script lang="ts" generics="C extends CollectionName">
	import type { CollectionField } from 'pocketbase';

<<<<<<< HEAD
=======
	// eslint-disable-next-line @typescript-eslint/no-unused-vars
>>>>>>> 1d7cd85f
	import type { CollectionName } from '@/pocketbase/collections-models';
	import type { CollectionFormData } from '@/pocketbase/types';
	import type { KeyOf } from '@/utils/types';

	import { Form } from '@/forms';
	import { m } from '@/i18n';
	import { getCollectionFields } from '@/pocketbase/zod-schema';
	import { capitalize } from '@/utils/other';

	import CollectionFormField, {
		type CollectionFormFieldProps
	} from './collectionFormField.svelte';
	import { setupCollectionForm } from './collectionFormSetup';
	import {
		type CollectionFormMode,
		type CollectionFormProps,
		type FieldsOptions
	} from './collectionFormTypes';

	/* Props and unpacking */

	const props: CollectionFormProps<C> = $props();

	const {
		collection,
		fieldsOptions = {},
		uiOptions = {},
		submitButtonContent: buttonContent,
		submitButton: submitButtonArea,
		children
	} = $derived(props);

	const { hideRequiredIndicator = false } = $derived(uiOptions);

	type F = FieldsOptions<C>;

	const {
		order: fieldsOrder = [],
		exclude: excludeFields = [] as string[],
		hide = {} as F['hide'],
		labels = {} as F['labels'],
		descriptions = {} as F['descriptions'],
		placeholders = {} as F['placeholders'],
		snippets = {} as F['snippets'],
		relations = {} as F['relations']
	} = $derived(fieldsOptions);

	/* Form setup */

	const formMode = $derived<CollectionFormMode>(props.recordId ? 'edit' : 'create');

	const form = setupCollectionForm(props);
	// Note: form was previously derived, but this was causing issues with the form context
	// On error, the form would not be updated correctly

	/* Fields */

	const fieldsConfigs = $derived(
		getCollectionFields(collection)
			.sort(createFieldConfigSorter(fieldsOrder))
			.filter((config) => !excludeFields.includes(config.name))
	);

	function createFieldConfigSorter(order: string[] = []) {
		return (a: CollectionField, b: CollectionField) => {
			const aIndex = order.indexOf(a.name);
			const bIndex = order.indexOf(b.name);
			if (aIndex === -1 && bIndex === -1) {
				return 0;
			}
			if (aIndex === -1) {
				return 1;
			}
			if (bIndex === -1) {
				return -1;
			}
			return aIndex - bIndex;
		};
	}

	const fields = $derived<CollectionFormFieldProps<C>[]>(
		fieldsConfigs.map((fieldConfig) => {
			const name = fieldConfig.name as KeyOf<CollectionFormData[C]>;

			return {
				fieldConfig,
				hidden: Object.keys(hide).includes(name),
				label: labels[name] ?? capitalize(name),
				snippet: snippets[name],
				// @ts-expect-error - Slight type mismatch
				relationFieldOptions: relations[name],
				description: descriptions[name],
				placeholder: placeholders[name]
			};
		})
	);
</script>

<Form {form} {hideRequiredIndicator} hide={uiOptions.hide} submitButton={submitButtonArea}>
	{#each fields as field}
		<CollectionFormField {...field} />
	{/each}

	{@render children?.()}

	{#snippet submitButtonContent()}
		{#if buttonContent}
			{@render buttonContent()}
		{:else if formMode == 'edit'}
			{m.Edit_record()}
		{:else if formMode == 'create'}
			{m.Create_record()}
		{/if}
	{/snippet}
</Form><|MERGE_RESOLUTION|>--- conflicted
+++ resolved
@@ -7,10 +7,7 @@
 <script lang="ts" generics="C extends CollectionName">
 	import type { CollectionField } from 'pocketbase';
 
-<<<<<<< HEAD
-=======
 	// eslint-disable-next-line @typescript-eslint/no-unused-vars
->>>>>>> 1d7cd85f
 	import type { CollectionName } from '@/pocketbase/collections-models';
 	import type { CollectionFormData } from '@/pocketbase/types';
 	import type { KeyOf } from '@/utils/types';
