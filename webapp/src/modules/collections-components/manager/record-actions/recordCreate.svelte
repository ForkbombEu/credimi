<!--
SPDX-FileCopyrightText: 2025 Forkbomb BV

SPDX-License-Identifier: AGPL-3.0-or-later
-->

<script lang="ts" generics="C extends CollectionName">
	import { merge } from 'lodash';
	import { Plus } from 'lucide-svelte';

	import type { CollectionName } from '@/pocketbase/collections-models';

	import { CollectionForm } from '@/collections-components';
	import { type CollectionFormOptions } from '@/collections-components/form/collectionFormTypes';
	import Button from '@/components/ui-custom/button.svelte';
	import Icon from '@/components/ui-custom/icon.svelte';
	import Sheet from '@/components/ui-custom/sheet.svelte';
<<<<<<< HEAD
=======
	import { FormError, SubmitButton } from '@/forms';
>>>>>>> 1d7cd85f
	import { m } from '@/i18n';

	import type { RecordCreateEditProps } from './types';

	import { getCollectionManagerContext } from '../collectionManagerContext';

	//

	const {
		formTitle,
		onSuccess = () => {},
		buttonText,
		button
	}: RecordCreateEditProps<C> = $props();

	const { manager, formsOptions } = $derived(getCollectionManagerContext());

	const defaultFormOptions: CollectionFormOptions<C> = {
		uiOptions: { showToastOnSuccess: true }
	};
	const options = $derived(merge(defaultFormOptions, formsOptions.base, formsOptions.edit));

	const sheetTitle = $derived(formTitle ?? m.Create_record());
</script>

<Sheet title={sheetTitle} class="pb-0">
	{#snippet trigger({ sheetTriggerAttributes, openSheet })}
		{#if button}
			{@render button({
				triggerAttributes: sheetTriggerAttributes,
				icon: Plus,
				openForm: openSheet
			})}
		{:else}
			<Button {...sheetTriggerAttributes} class="shrink-0">
				<Icon src={Plus} />
				{@render SubmitButtonText()}
			</Button>
		{/if}
	{/snippet}

	{#snippet content({ closeSheet })}
		<CollectionForm
			collection={manager.collection}
			{...options}
			onSuccess={(record) => {
				closeSheet();
				manager.loadRecords();
				onSuccess(record, 'create');
			}}
			uiOptions={{
				hide: ['submit_button', 'error']
			}}
		>
			<FormError />
			<div
				class="sticky bottom-0 -mx-6 -mt-6 flex justify-end border-t bg-white/70 px-6 py-2 backdrop-blur-sm"
			>
				<SubmitButton>
					{@render SubmitButtonText()}
				</SubmitButton>
			</div>
		</CollectionForm>
	{/snippet}
</Sheet>

{#snippet SubmitButtonText()}
	{#if buttonText}
		{@render buttonText?.()}
	{:else}
		{m.Create_record()}
	{/if}
{/snippet}<|MERGE_RESOLUTION|>--- conflicted
+++ resolved
@@ -8,6 +8,7 @@
 	import { merge } from 'lodash';
 	import { Plus } from 'lucide-svelte';
 
+	// eslint-disable-next-line @typescript-eslint/no-unused-vars
 	import type { CollectionName } from '@/pocketbase/collections-models';
 
 	import { CollectionForm } from '@/collections-components';
@@ -15,10 +16,7 @@
 	import Button from '@/components/ui-custom/button.svelte';
 	import Icon from '@/components/ui-custom/icon.svelte';
 	import Sheet from '@/components/ui-custom/sheet.svelte';
-<<<<<<< HEAD
-=======
 	import { FormError, SubmitButton } from '@/forms';
->>>>>>> 1d7cd85f
 	import { m } from '@/i18n';
 
 	import type { RecordCreateEditProps } from './types';
