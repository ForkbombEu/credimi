--- conflicted
+++ resolved
@@ -98,21 +98,11 @@
 		/>
 
 		{#if credentialConfiguration}
-<<<<<<< HEAD
 			<CodeDisplay
 				content={JSON.stringify(credentialConfiguration, null, 2)}
 				language="json"
 				class="border-primary bg-card text-card-foreground ring-primary w-fit max-w-screen-lg overflow-x-clip rounded-xl border p-6 text-xs shadow-sm transition-transform hover:-translate-y-2 hover:ring-2"
 			/>
-=======
-			<pre
-				class="border-primary bg-card text-card-foreground ring-primary
-         w-full max-w-screen-lg overflow-x-auto
-         rounded-xl border p-4 text-[10px] shadow-sm transition-transform hover:-translate-y-2 hover:ring-2
-         md:w-fit md:overflow-x-clip md:p-6 md:text-xs">
-			{JSON.stringify(credentialConfiguration, null, 2)}
-			</pre>
->>>>>>> 651361f6
 		{/if}
 	</div>
 
