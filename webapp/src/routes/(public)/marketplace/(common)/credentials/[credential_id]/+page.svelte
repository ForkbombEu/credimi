--- conflicted
+++ resolved
@@ -12,40 +12,31 @@
 	import InfoBox from '$lib/layout/infoBox.svelte';
 	import MarketplacePageLayout from '$lib/layout/marketplace-page-layout.svelte';
 	import PageHeader from '$lib/layout/pageHeader.svelte';
-<<<<<<< HEAD
+	import EditCredentialForm from '$routes/my/services-and-products/_credentials/edit-credential-form.svelte';
 	import { String } from 'effect';
 	import { TriangleAlert } from 'lucide-svelte';
 	import { onMount } from 'svelte';
 	import { z } from 'zod';
 
 	import RenderMd from '@/components/ui-custom/renderMD.svelte';
+	import T from '@/components/ui-custom/t.svelte';
+	import { m } from '@/i18n';
 	import { pb } from '@/pocketbase';
 	import { QrCode } from '@/qr/index.js';
 
-=======
-	import EditCredentialForm from '$routes/my/services-and-products/_credentials/edit-credential-form.svelte';
-	import { String } from 'effect';
-
-	import RenderMd from '@/components/ui-custom/renderMD.svelte';
-	import T from '@/components/ui-custom/t.svelte';
-	import { m } from '@/i18n';
-	import { QrCode } from '@/qr/index.js';
-
 	import EditSheet from '../../_utils/edit-sheet.svelte';
->>>>>>> 1d7cd85f
 	import { MarketplaceItemCard, generateMarketplaceSection } from '../../../_utils/index.js';
+
+	//
 
 	let { data } = $props();
 	const { credential, credentialIssuer, credentialIssuerMarketplaceEntry } = $derived(data);
 
-<<<<<<< HEAD
 	// State for credential offer from YAML processing
 	let credentialOfferFromYaml = $state<string | null>(null);
 	let isProcessingYaml = $state(false);
 	let yamlProcessingError = $state(false);
 
-=======
->>>>>>> 1d7cd85f
 	const sections = $derived(
 		generateMarketplaceSection('credentials', {
 			hasDescription: !!credential?.description,
@@ -181,7 +172,7 @@
 			<CodeDisplay
 				content={JSON.stringify(credentialConfiguration, null, 2)}
 				language="json"
-				class="w-fit max-w-screen-lg overflow-x-clip rounded-xl border border-primary bg-card p-6 text-xs text-card-foreground shadow-sm ring-primary transition-transform hover:-translate-y-2 hover:ring-2"
+				class="border-primary bg-card text-card-foreground ring-primary w-fit max-w-screen-lg overflow-x-clip rounded-xl border p-6 text-xs shadow-sm transition-transform hover:-translate-y-2 hover:ring-2"
 			/>
 		{/if}
 	</div>
