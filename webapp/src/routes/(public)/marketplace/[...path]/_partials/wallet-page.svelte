--- conflicted
+++ resolved
@@ -5,24 +5,20 @@
 -->
 
 <script module lang="ts">
-<<<<<<< HEAD
-=======
 	import { PocketbaseQueryAgent } from '@/pocketbase/query';
-
->>>>>>> ca07a1eb
 	import { pageDetails } from './_utils/types';
 
 	export async function getWalletDetails(itemId: string, fetchFn = fetch) {
 		const wallet = await new PocketbaseQueryAgent(
 			{
 				collection: 'wallets',
-<<<<<<< HEAD
-				expand: ['owner', 'wallet_actions_via_wallet']
+				expand: ['owner', 'wallet_actions_via_wallet', 'wallet_versions_via_wallet']
 			},
 			{ fetch: fetchFn }
 		).getOne(itemId);
 
 		const actions = wallet.expand?.wallet_actions_via_wallet ?? [];
+		const versions = wallet.expand?.wallet_versions_via_wallet ?? [];
 
 		const organization = wallet.expand?.owner;
 		if (!organization) throw new Error();
@@ -30,16 +26,8 @@
 		return pageDetails('wallets', {
 			wallet,
 			actions,
-			organization
-=======
-				expand: ['wallet_actions_via_wallet', 'wallet_versions_via_wallet']
-			},
-			{ fetch: fetchFn }
-		).getOne(itemId);
-
-		return pageDetails('wallets', {
-			wallet
->>>>>>> ca07a1eb
+			organization,
+      versions
 		});
 	}
 </script>
@@ -65,12 +53,8 @@
 		AccordionTrigger
 	} from '@/components/ui/accordion';
 	import { Badge } from '@/components/ui/badge';
-<<<<<<< HEAD
-	import { PocketbaseQueryAgent } from '@/pocketbase/query';
-=======
 	import { ScrollArea } from '@/components/ui/scroll-area';
 	import { pb } from '@/pocketbase';
->>>>>>> ca07a1eb
 
 	import DescriptionSection from './_utils/description-section.svelte';
 	import LayoutWithToc from './_utils/layout-with-toc.svelte';
@@ -80,13 +64,7 @@
 	//
 
 	type Props = Awaited<ReturnType<typeof getWalletDetails>>;
-<<<<<<< HEAD
-	let { wallet, actions, organization }: Props = $props();
-=======
-	let { wallet }: Props = $props();
-	const { wallet_actions_via_wallet: actions = [], wallet_versions_via_wallet: versions = [] } =
-		$derived(wallet.expand ?? {});
->>>>>>> ca07a1eb
+	let { wallet, actions, organization, versions }: Props = $props();
 
 	// misc derived values
 
