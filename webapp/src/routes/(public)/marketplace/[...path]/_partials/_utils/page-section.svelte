--- conflicted
+++ resolved
@@ -30,11 +30,7 @@
 </script>
 
 <div class={['space-y-6', className]}>
-<<<<<<< HEAD
-	<PageHeaderIndexed {indexItem} class="!mb-0" />
-=======
-	<PageHeaderIndexed {indexItem} {right} />
->>>>>>> 22f5e227
+	<PageHeaderIndexed {indexItem} {right} class="!mb-0" />
 
 	{#if empty}
 		<EmptyState>
