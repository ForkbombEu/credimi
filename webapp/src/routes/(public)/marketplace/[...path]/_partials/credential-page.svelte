<!--
SPDX-FileCopyrightText: 2025 Forkbomb BV

SPDX-License-Identifier: AGPL-3.0-or-later
-->

<script module lang="ts">
	import { pb } from '@/pocketbase/index.js';
	import { Collections } from '@/pocketbase/types/index.generated.js';

	export async function getCredentialsDetails(itemId: string, fetchFn = fetch) {
		const credential = await pb.collection('credentials').getOne(itemId, { fetch: fetchFn });

		const credentialIssuerMarketplaceEntry = await pb
			.collection('marketplace_items')
			.getFirstListItem(
				`id = '${credential.credential_issuer}' && type = '${Collections.CredentialIssuers}'`,
				{ fetch: fetchFn }
			);

		return pageDetails('credentials', {
			credential,
			credentialIssuerMarketplaceEntry
		});
	}
</script>

<script lang="ts">
	import type { IndexItem } from '$lib/layout/pageIndex.svelte';
	import type { CredentialConfiguration } from '$lib/types/openid.js';

	import InfoBox from '$lib/layout/infoBox.svelte';
	import { MarketplaceItemCard } from '$lib/marketplace';
	import { String } from 'effect';

	import CodeSection from './_utils/code-section.svelte';
	import DescriptionSection from './_utils/description-section.svelte';
	import LayoutWithToc from './_utils/layout-with-toc.svelte';
	import PageSection from './_utils/page-section.svelte';
	import { sections as sec } from './_utils/sections';
	import { pageDetails } from './_utils/types';
	import QrSection from './qr-section.svelte';

	//

	type Props = Awaited<ReturnType<typeof getCredentialsDetails>>;
	let { credential, credentialIssuerMarketplaceEntry }: Props = $props();

	//

	const credentialConfiguration = $derived(
		credential.json as CredentialConfiguration | undefined
	);

	// Emptiness checks

	const signingAlgorithms = $derived(
		credentialConfiguration?.credential_signing_alg_values_supported?.join(', ')
	);

	const cryptographicBindingMethods = $derived(
		credentialConfiguration?.cryptographic_binding_methods_supported?.join(', ')
	);

	const isCredentialPropertiesEmpty = $derived(
		String.isEmpty(credential.format) &&
			String.isEmpty(credential.locale) &&
			!signingAlgorithms &&
			!cryptographicBindingMethods
	);

	//

	const sections: IndexItem[] = $derived.by(() => {
		const sections = [
			sec.credential_properties,
			sec.qr_code,
			sec.description,
			sec.credential_subjects,
			sec.compatible_issuer
		];
		if (credential.yaml) {
			sections.splice(4, 0, sec.workflow_yaml);
		}
		return sections;
	});
</script>

<LayoutWithToc {sections}>
	<div class="flex flex-col items-start gap-6 md:flex-row">
		<PageSection
			indexItem={sec.credential_properties}
			class="grow"
			empty={isCredentialPropertiesEmpty}
		>
			<div class="flex gap-6">
				<InfoBox label="Format" value={credential.format} />
				<InfoBox label="Locale" value={credential.locale} />
			</div>

			<div class="flex gap-6">
				<InfoBox label="Signing algorithms supported" value={signingAlgorithms} />
				<InfoBox
					label="Cryptographic binding methods supported"
					value={cryptographicBindingMethods}
				/>
			</div>
		</PageSection>

<<<<<<< HEAD
		<PageSection indexItem={sec.qr_code} class="flex flex-col items-stretch">
			<QrStateful
				src={qrLink}
				isLoading={isProcessingYaml}
				error={yamlProcessingError ? 'Dynamic generation failed' : undefined}
				loadingText="Processing YAML configuration..."
				placeholder="No credential offer available"
			/>

			{#if qrLink && !isProcessingYaml && !yamlProcessingError}
				<div class="w-60 break-all pt-4 text-xs">
					<!-- eslint-disable-next-line svelte/no-navigation-without-resolve -->
					<a href={qrLink} target="_blank">{qrLink}</a>
				</div>
			{/if}
		</PageSection>
=======
		<QrSection yaml={credential.yaml} deeplink={credential.deeplink} />
>>>>>>> 074ced05
	</div>

	<DescriptionSection description={credential.description} />

	<CodeSection
		indexItem={sec.credential_subjects}
		code={credentialConfiguration ? JSON.stringify(credentialConfiguration, null, 2) : null}
		language="json"
	/>

	{#if credential.yaml}
		<CodeSection indexItem={sec.workflow_yaml} code={credential.yaml} language="yaml" />
	{/if}

	<PageSection indexItem={sec.compatible_issuer}>
		<MarketplaceItemCard item={credentialIssuerMarketplaceEntry} />
	</PageSection>
</LayoutWithToc>

<!-- 
<EditSheet>
	{#snippet children({ closeSheet })}
		<T tag="h2" class="mb-4">{m.Edit()} {credential.display_name}</T>
		<EditCredentialForm
			{credential}
			{credentialIssuer}
			onSuccess={() => {
				closeSheet();
			}}
		/>
	{/snippet}
</EditSheet>
--><|MERGE_RESOLUTION|>--- conflicted
+++ resolved
@@ -107,26 +107,7 @@
 			</div>
 		</PageSection>
 
-<<<<<<< HEAD
-		<PageSection indexItem={sec.qr_code} class="flex flex-col items-stretch">
-			<QrStateful
-				src={qrLink}
-				isLoading={isProcessingYaml}
-				error={yamlProcessingError ? 'Dynamic generation failed' : undefined}
-				loadingText="Processing YAML configuration..."
-				placeholder="No credential offer available"
-			/>
-
-			{#if qrLink && !isProcessingYaml && !yamlProcessingError}
-				<div class="w-60 break-all pt-4 text-xs">
-					<!-- eslint-disable-next-line svelte/no-navigation-without-resolve -->
-					<a href={qrLink} target="_blank">{qrLink}</a>
-				</div>
-			{/if}
-		</PageSection>
-=======
 		<QrSection yaml={credential.yaml} deeplink={credential.deeplink} />
->>>>>>> 074ced05
 	</div>
 
 	<DescriptionSection description={credential.description} />
