--- conflicted
+++ resolved
@@ -70,27 +70,7 @@
 			{records}
 			nameField="name"
 			path={(r) => [organization.canonified_name, wallet.canonified_name, r.canonified_name]}
-<<<<<<< HEAD
 		/>
-=======
-		>
-			{#snippet actions({ record })}
-				<WalletActionTags action={record} containerClass="justify-end" />
-				{#if record.result}
-					<Button
-						size="sm"
-						variant="outline"
-						class="h-8 border border-blue-500"
-						href={pb.files.getURL(record, record.result)}
-						target="_blank"
-					>
-						<EyeIcon />
-						View result
-					</Button>
-				{/if}
-			{/snippet}
-		</DashboardCardManagerUI>
->>>>>>> ae34d1d4
 	{/snippet}
 </CollectionManager>
 
