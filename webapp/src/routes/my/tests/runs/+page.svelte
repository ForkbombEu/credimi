<!--
SPDX-FileCopyrightText: 2025 Forkbomb BV

SPDX-License-Identifier: AGPL-3.0-or-later
-->

<script lang="ts">
	import {
		LatestCheckRunsStorage,
		type StartCheckResultWithMeta
	} from '$lib/start-checks-form/_utils';
	import { browser } from '$app/environment';
	import { Array } from 'effect';
	import { ensureArray } from '@/utils/other';
	import { WorkflowQrPoller, WorkflowsTable } from '$lib/workflows';
	import T from '@/components/ui-custom/t.svelte';
	import { m } from '@/i18n/index.js';
	import Button from '@/components/ui-custom/button.svelte';
	import { SparkleIcon, TestTube2, XIcon } from 'lucide-svelte';
	import { Separator } from '@/components/ui/separator/index.js';
<<<<<<< HEAD
	import WorkflowStatusSelect from '$lib/workflows/workflow-status-select.svelte';
=======
	import EmptyState from '@/components/ui-custom/emptyState.svelte';
	import { Badge } from '@/components/ui/badge/index.js';
>>>>>>> d23a9433

	//

	let { data } = $props();
	const { executions } = $derived(data);

	let latestCheckRuns: StartCheckResultWithMeta[] = $state(
		browser ? ensureArray(LatestCheckRunsStorage.get()) : []
	);
	const latestRunIds = $derived(latestCheckRuns.map((run) => run.WorkflowRunId));

	const latestExecutions = $derived(
		executions.filter((exec) => latestRunIds.includes(exec.execution.runId))
	);

	const oldExecutions = $derived(Array.difference(executions, latestExecutions));
</script>

<div class="space-y-8">
	{#if oldExecutions.length !== 0 || latestExecutions.length !== 0}
		<div class="bg-background flex flex-wrap items-center gap-4 rounded-lg border p-4">
			<p>Filter runs by status</p>
			<WorkflowStatusSelect type="multiple" />
		</div>
	{/if}

	{#if latestExecutions.length > 0}
		<div class="space-y-4">
			<div class="flex items-center justify-between">
				<T tag="h3">{m.Review_latest_check_runs()}</T>
				<Button
					variant="outline"
					size="sm"
					onclick={() => {
						latestCheckRuns = [];
						LatestCheckRunsStorage.remove();
					}}
				>
					<XIcon />
					<span>
						{m.Clear_list()}
					</span>
				</Button>
			</div>

			<WorkflowsTable workflows={latestExecutions}>
				{#snippet headerRight({ Th })}
					<Th>
						{m.QR_code()}
					</Th>
				{/snippet}

				{#snippet rowRight({ workflow, Td, workflowMemo })}
					<Td>
						<WorkflowQrPoller
							workflowId={workflow.execution.workflowId}
							runId={workflow.execution.runId}
							containerClass="size-32"
						/>
					</Td>
				{/snippet}
			</WorkflowsTable>
		</div>
	{/if}

	{#if oldExecutions.length !== 0 && latestExecutions.length !== 0}
		<Separator />
	{/if}

	{#if oldExecutions.length > 0}
		<div class="space-y-4">
			<T tag="h3">{m.Checks_history()}</T>
			<WorkflowsTable workflows={oldExecutions} />
		</div>
	{/if}

	{#if oldExecutions.length === 0 && latestExecutions.length === 0}
		<EmptyState
			icon={TestTube2}
			title="No check runs yet"
			description="Start a new check run to see it here"
		>
			{#snippet bottom()}
				<Button href="/my/tests/new" variant="outline" class="text-primary mt-4">
					<SparkleIcon />
					{m.Start_a_new_check()}
					<Badge
						variant="outline"
						class="border-primary text-primary !hover:no-underline text-xs"
					>
						{m.Beta()}
					</Badge>
				</Button>
			{/snippet}
		</EmptyState>
	{/if}
</div><|MERGE_RESOLUTION|>--- conflicted
+++ resolved
@@ -18,12 +18,9 @@
 	import Button from '@/components/ui-custom/button.svelte';
 	import { SparkleIcon, TestTube2, XIcon } from 'lucide-svelte';
 	import { Separator } from '@/components/ui/separator/index.js';
-<<<<<<< HEAD
 	import WorkflowStatusSelect from '$lib/workflows/workflow-status-select.svelte';
-=======
 	import EmptyState from '@/components/ui-custom/emptyState.svelte';
 	import { Badge } from '@/components/ui/badge/index.js';
->>>>>>> d23a9433
 
 	//
 
