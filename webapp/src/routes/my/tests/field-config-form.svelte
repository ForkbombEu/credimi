--- conflicted
+++ resolved
@@ -286,7 +286,7 @@
 			<Separator />
 		</div>
 		{#if isJsonConfigTainted}
-			<div class="text-sm text-muted-foreground">
+			<div class="text-muted-foreground text-sm">
 				<Alert variant="info" icon={Info}>
 					{#snippet content({ Title, Description })}
 						<Title class="font-bold">Info</Title>
@@ -296,7 +296,8 @@
 
 						<Button
 							variant="outline"
-							onclick={() => {
+							onclick={(e) => {
+								e.preventDefault();
 								resetJsonConfig();
 							}}
 						>
@@ -315,14 +316,9 @@
 					<div class="relative">
 						<div class="absolute right-0 top-0">
 							<button
-<<<<<<< HEAD
-								class="flex items-center gap-2 text-sm text-primary underline hover:no-underline"
-								onclick={() => {
-=======
 								class="text-primary flex items-center gap-2 text-sm underline hover:no-underline"
 								onclick={(e) => {
 									e.preventDefault(); // Important to prevent form submission
->>>>>>> d750dacc
 									resetOverride(config.CredimiID);
 								}}
 							>
