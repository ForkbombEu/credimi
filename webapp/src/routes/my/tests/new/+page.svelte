--- conflicted
+++ resolved
@@ -31,7 +31,7 @@
 
 <!--  -->
 
-<div class="bg-background relative mx-auto w-full max-w-screen-xl rounded-md shadow-sm">
+<div class="relative mx-auto w-full max-w-screen-xl rounded-md bg-background shadow-sm">
 	<div class="space-y-12 p-8 pb-0">
 		<div>
 			<BackButton href="/my">Back to dashboard</BackButton>
@@ -39,10 +39,10 @@
 		</div>
 
 		<Tabs.Root value={currentTab} class="w-full">
-			<Tabs.List class="bg-secondary flex">
+			<Tabs.List class="flex bg-secondary">
 				<Tabs.Trigger
 					value={tabs[0].id}
-					class="data-[state=inactive]:hover:bg-primary/10 grow data-[state=inactive]:text-black"
+					class="grow data-[state=inactive]:text-black data-[state=inactive]:hover:bg-primary/10"
 					onclick={() => {
 						d = undefined;
 					}}
@@ -56,27 +56,12 @@
 		</Tabs.Root>
 	</div>
 
-<<<<<<< HEAD
-{#if !d}
-	<SelectTestForm
-		standards={data.standardsAndTestSuites}
-		onSelectTests={(data) => {
-			compositeTestId = data.standardId;
-			getVariables(data.standardId, data.tests).then((res) => {
-				d = res;
-			});
-		}}
-	/>
-{:else}
-	<TestsDataForm data={d} testId={compositeTestId} />
-{/if}
-=======
 	{#if !d}
 		<SelectTestForm
 			standards={data.standardsAndTestSuites}
-			onSelectTests={(standardId, tests) => {
-				compositeTestId = standardId;
-				getVariables(standardId, tests).then((res) => {
+			onSelectTests={(data) => {
+				compositeTestId = data.standardId;
+				getVariables(data.standardId, data.tests).then((res) => {
 					d = res;
 					scrollTo({ top: 0, behavior: 'instant' });
 				});
@@ -85,5 +70,4 @@
 	{:else}
 		<TestsDataForm data={d} testId={compositeTestId} />
 	{/if}
-</div>
->>>>>>> 5d62a4de
+</div>