<!--
SPDX-FileCopyrightText: 2025 Forkbomb BV

SPDX-License-Identifier: AGPL-3.0-or-later
-->

<script lang="ts">
<<<<<<< HEAD
	import { String } from 'effect';
	import { Eye, EyeOff } from 'lucide-svelte';
=======
	import { runWithLoading } from '$lib/utils';
	import { String } from 'effect';
	import { Eye, EyeOff, Plus, RefreshCwIcon } from 'lucide-svelte';
>>>>>>> 1d7cd85f

	import type { CredentialIssuersResponse, CredentialsResponse } from '@/pocketbase/types';

	import { CollectionManager } from '@/collections-components';
	import { RecordDelete, RecordEdit } from '@/collections-components/manager';
	import A from '@/components/ui-custom/a.svelte';
	import Avatar from '@/components/ui-custom/avatar.svelte';
	import Button from '@/components/ui-custom/button.svelte';
	import SwitchWithIcons from '@/components/ui-custom/switch-with-icons.svelte';
	import T from '@/components/ui-custom/t.svelte';
<<<<<<< HEAD
	import { Card } from '@/components/ui/card';
=======
	import { Badge } from '@/components/ui/badge';
	import { buttonVariants } from '@/components/ui/button';
	import { Card } from '@/components/ui/card';
	import * as Dialog from '@/components/ui/dialog';
>>>>>>> 1d7cd85f
	import { Separator } from '@/components/ui/separator';
	import { m } from '@/i18n';
	import { pb } from '@/pocketbase';
	import { Collections } from '@/pocketbase/types';

<<<<<<< HEAD
	import CredentialIssuerForm from './credential-issuer-form/credential-issuer-form.svelte';
	import EditCredentialDialog from './edit-credential-dialog.svelte';
=======
	import CredentialIssuerForm from './credential-issuer-form.svelte';
	import EditCredentialDialog from './edit-credential-dialog.svelte';
	import { fetchCredentialIssuer } from './utils';
>>>>>>> 1d7cd85f

	//

	type Props = {
		organizationId: string;
		id?: string;
	};

	let { organizationId, id }: Props = $props();

	//

	function updatePublished(
		collection: 'credential_issuers' | 'credentials',
		recordId: string,
		published: boolean,
		onSuccess: () => void
	) {
		pb.collection(collection)
			.update(recordId, {
				published
			})
			.then(() => {
				onSuccess();
			});
	}

	async function refreshCredentialIssuer(url: string) {
		runWithLoading({
			fn: () => fetchCredentialIssuer(url),
			loadingText: 'Updating credential issuer...',
			errorText: 'Failed to refresh credential issuer'
		});
	}
</script>

<CollectionManager
	collection="credential_issuers"
	queryOptions={{
		expand: ['credentials_via_credential_issuer'],
		filter: `owner.id = '${organizationId}'`,
		sort: ['created', 'DESC']
	}}
	editFormFieldsOptions={{ exclude: ['owner', 'url', 'published', 'imported'] }}
	subscribe="expanded_collections"
>
	{#snippet top({ Header, records })}
		<Header title={m.Credential_issuers()} {id}>
			{#snippet right()}
				<CredentialIssuerForm {organizationId} currentIssuers={records} />
			{/snippet}
		</Header>
	{/snippet}

	{#snippet records({ records, reloadRecords })}
		<div class="grid grid-cols-1 gap-4 md:grid-cols-2">
			{#each records as record}
				{@const credentials = record.expand?.credentials_via_credential_issuer ?? []}
				{@render CredentialIssuerCard({
					credentialIssuer: record,
					credentials,
					onEditSuccess: reloadRecords
				})}
			{/each}
		</div>
	{/snippet}
</CollectionManager>

<!--  -->

{#snippet CredentialIssuerCard(props: {
	credentialIssuer: CredentialIssuersResponse;
	credentials: CredentialsResponse[];
	onEditSuccess: () => void;
})}
	{@const { credentialIssuer: record, credentials, onEditSuccess } = props}
	{@const title = String.isNonEmpty(record.name) ? record.name : '[no_title]'}

	<Card class="!p-4">
		<div class="space-y-4">
			<div class="flex items-start justify-between gap-6">
				<Avatar
					src={record.logo_url}
					class="rounded-sm border"
					fallback={record.name.slice(0, 2)}
				/>

				<div class="w-0 grow">
					<div class="flex items-center gap-2">
						<T class="truncate font-bold">
							{#if !record.published}
								{title}
							{:else}
								<A
									href="/marketplace/{Collections.CredentialIssuers}/{record.id}"
									class="truncate underline underline-offset-2 hover:!no-underline"
								>
									{title}
								</A>
							{/if}
						</T>
						{#if record.imported}
							<Badge variant="secondary">{m.Imported()}</Badge>
						{/if}
					</div>

					<div class="text-xs">
						<T class="mb-3 mt-0.5 text-xs text-gray-400">
							{record.description}
						</T>
					</div>
				</div>

				<div class="flex items-center gap-2">
					<SwitchWithIcons
						offIcon={EyeOff}
						onIcon={Eye}
						size="md"
						checked={record.published}
						onCheckedChange={() =>
							updatePublished(
								'credential_issuers',
								record.id,
								!record.published,
								onEditSuccess
							)}
					/>

					<Button
						variant="outline"
						size="icon"
						disabled={!record.imported}
						onclick={() => refreshCredentialIssuer(record.url)}
					>
						<RefreshCwIcon />
					</Button>

					<RecordEdit {record} onSuccess={onEditSuccess}>
						{#snippet button({ triggerAttributes, icon: Icon })}
							<Button variant="outline" size="icon" {...triggerAttributes}>
								<Icon />
							</Button>
						{/snippet}
					</RecordEdit>

					<RecordDelete {record}>
						{#snippet button({ triggerAttributes, icon: Icon })}
							<Button variant="outline" size="icon" {...triggerAttributes}>
								<Icon />
							</Button>
						{/snippet}
					</RecordDelete>
				</div>
			</div>
			<div class="!mt-1 ml-16 text-xs">
				<div class="flex items-center gap-1">
					<T>URL:</T>
					<A class="link-sm" target="_blank" href={record.url}>
						{record.url}
					</A>
				</div>

				<div class="flex items-center gap-1">
					<T>Repository:</T>
					<A class="link-sm" target="_blank" href={record.repo_url}>
						{record.repo_url}
					</A>
				</div>

				<div class="flex items-center gap-1">
					<T>Homepage:</T>
					<A class="link-sm" target="_blank" href={record.homepage_url}>
						{record.homepage_url}
					</A>
				</div>
				{#if record.workflow_url}
					<div class="flex items-center gap-1">
						<T class="text-nowrap">{m.Import_results() + ': '}</T>
						<A class="link-sm" target="_blank" href={record.workflow_url}>
							{record.workflow_url}
						</A>
					</div>
				{/if}
			</div>

			<Separator />

			{#if credentials.length === 0}
				<T class="text-gray-300">{m.No_credentials_available()}</T>
			{:else}
				<T>
					{m.count_available_credentials({
						number: credentials.length
					})}
				</T>

				<ul class="space-y-2">
					{#each credentials as credential}
						<li
							class="bg-muted flex items-center justify-between rounded-md p-2 pl-3 pr-2"
						>
							<div class="min-w-0 flex-1 break-words">
								{#if !credential.published || !record.published}
									{credential.name || credential.key}
								{:else}
									<A
										href="/marketplace/credentials/{credential.id}"
										class="break-words font-medium underline underline-offset-2 hover:!no-underline"
									>
										{credential.name || credential.key}
									</A>
								{/if}
							</div>

							<div class="flex items-center gap-2">
								{#if credential.imported}
									<Badge variant="secondary">{m.Imported()}</Badge>
								{/if}
								<SwitchWithIcons
									offIcon={EyeOff}
									onIcon={Eye}
									size="sm"
									disabled={!record.published}
									checked={credential.published}
									onCheckedChange={() =>
										updatePublished(
											'credentials',
											credential.id,
											!credential.published,
											onEditSuccess
										)}
								/>

								<EditCredentialDialog
									{credential}
									credentialIssuer={record}
									onSuccess={onEditSuccess}
								/>
							</div>
						</li>
					{/each}
				</ul>
			{/if}
		</div>
	</Card>
{/snippet}

<style lang="postcss">
	:global(.link-sm) {
		@apply cursor-pointer truncate !text-gray-400 underline underline-offset-2;
	}
</style><|MERGE_RESOLUTION|>--- conflicted
+++ resolved
@@ -5,14 +5,9 @@
 -->
 
 <script lang="ts">
-<<<<<<< HEAD
-	import { String } from 'effect';
-	import { Eye, EyeOff } from 'lucide-svelte';
-=======
 	import { runWithLoading } from '$lib/utils';
 	import { String } from 'effect';
-	import { Eye, EyeOff, Plus, RefreshCwIcon } from 'lucide-svelte';
->>>>>>> 1d7cd85f
+	import { Eye, EyeOff, RefreshCwIcon } from 'lucide-svelte';
 
 	import type { CredentialIssuersResponse, CredentialsResponse } from '@/pocketbase/types';
 
@@ -23,27 +18,16 @@
 	import Button from '@/components/ui-custom/button.svelte';
 	import SwitchWithIcons from '@/components/ui-custom/switch-with-icons.svelte';
 	import T from '@/components/ui-custom/t.svelte';
-<<<<<<< HEAD
+	import { Badge } from '@/components/ui/badge';
 	import { Card } from '@/components/ui/card';
-=======
-	import { Badge } from '@/components/ui/badge';
-	import { buttonVariants } from '@/components/ui/button';
-	import { Card } from '@/components/ui/card';
-	import * as Dialog from '@/components/ui/dialog';
->>>>>>> 1d7cd85f
 	import { Separator } from '@/components/ui/separator';
 	import { m } from '@/i18n';
 	import { pb } from '@/pocketbase';
 	import { Collections } from '@/pocketbase/types';
 
-<<<<<<< HEAD
 	import CredentialIssuerForm from './credential-issuer-form/credential-issuer-form.svelte';
 	import EditCredentialDialog from './edit-credential-dialog.svelte';
-=======
-	import CredentialIssuerForm from './credential-issuer-form.svelte';
-	import EditCredentialDialog from './edit-credential-dialog.svelte';
 	import { fetchCredentialIssuer } from './utils';
->>>>>>> 1d7cd85f
 
 	//
 
