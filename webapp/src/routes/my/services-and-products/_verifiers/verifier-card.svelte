<!--
SPDX-FileCopyrightText: 2025 Forkbomb BV

SPDX-License-Identifier: AGPL-3.0-or-later
-->

<script lang="ts">
	import { Eye, EyeOff, Pencil, Plus } from 'lucide-svelte';

	import type { FieldSnippetOptions } from '@/collections-components/form/collectionFormTypes';
	import type {
		CredentialsResponse,
		UseCasesVerificationsResponse,
		VerifiersResponse
	} from '@/pocketbase/types';

	import {
		CollectionManager,
		RecordCreate,
		RecordDelete,
		RecordEdit
	} from '@/collections-components/manager';
	import Avatar from '@/components/ui-custom/avatar.svelte';
	import Card from '@/components/ui-custom/card.svelte';
	import SwitchWithIcons from '@/components/ui-custom/switch-with-icons.svelte';
	import T from '@/components/ui-custom/t.svelte';
	import { Separator } from '@/components/ui/separator';
	import MarkdownField from '@/forms/fields/markdownField.svelte';
	import { m } from '@/i18n';
	import { pb } from '@/pocketbase';
<<<<<<< HEAD
	import { Pencil, Plus } from 'lucide-svelte';
	import type { FieldSnippetOptions } from '@/collections-components/form/collectionFormTypes';
	import MarkdownField from '@/forms/fields/markdownField.svelte';
	import { Badge } from '@/components/ui/badge';
	import SwitchWithIcons from '@/components/ui-custom/switch-with-icons.svelte';
	import { Eye, EyeOff } from 'lucide-svelte';
	import { options } from './use-case-verification-form-options.svelte';
=======
>>>>>>> 0d0806d9

	//

	type Props = {
		verifier: VerifiersResponse;
		useCasesVerifications: UseCasesVerificationsResponse[];
		organizationId: string;
	};

	let { verifier, organizationId }: Props = $props();
	const avatarSrc = $derived(pb.files.getURL(verifier, verifier.logo));

	//

	function updatePublished(recordId: string, published: boolean) {
		pb.collection('verifiers').update(recordId, { published });
	}

	//

	function credentialsPreviewString(credentials: CredentialsResponse[]): string | undefined {
		if (credentials.length === 0) return undefined;
		let preview = '';
		if (credentials.length === 1) {
			preview = `${credentials[0].name}`;
		} else if (credentials.length === 2) {
			preview = `${credentials[0].name}, ${credentials[1].name}`;
		} else {
			preview = `${credentials[0].name}, ${credentials[1].name} and ${credentials.length - 2} others`;
		}
		return preview;
	}
</script>

<Card class="bg-card" contentClass="space-y-4 p-4">
	<div class="flex items-center justify-between">
		<div class="flex items-center gap-4">
			<Avatar src={avatarSrc} fallback={verifier.name} class="rounded-sm border" />
			<div>
				<div class="flex items-center gap-2">
					<T class="font-bold">{verifier.name}</T>
				</div>
				<T class="text-xs text-gray-400">{verifier.url}</T>
			</div>
		</div>
		<div>
			<SwitchWithIcons
				offIcon={EyeOff}
				onIcon={Eye}
				size="md"
				checked={verifier.published}
				onCheckedChange={() => updatePublished(verifier.id, !verifier.published)}
			/>
			<RecordEdit record={verifier} />
			<RecordDelete record={verifier} />
		</div>
	</div>

	<Separator />

	<div class="space-y-0.5 text-sm">
		{@render useCasesVerificationsList()}
	</div>
</Card>

{#snippet useCasesVerificationsList()}
	<CollectionManager
		collection="use_cases_verifications"
		queryOptions={{
			filter: `verifier = '${verifier.id}' && owner.id = '${organizationId}'`,
			expand: ['credentials']
		}}
		formFieldsOptions={options(organizationId, verifier.id)}
	>
		{#snippet top()}
			<div class="flex items-center justify-between pb-1">
				<T class="font-semibold">{m.Verification_use_cases()}</T>
				<RecordCreate>
					{#snippet button({ triggerAttributes })}
						<button
							class="text-primary flex items-center underline hover:cursor-pointer hover:no-underline"
							{...triggerAttributes}
						>
							<Plus size={14} /><span>{m.Add()}</span>
						</button>
					{/snippet}
				</RecordCreate>
			</div>
		{/snippet}

		{#snippet records({ records })}
			<ul class="">
				{#each records as useCaseVerification}
					{@const credentials = useCaseVerification.expand?.credentials ?? []}
					{@const credentialsPreview = credentialsPreviewString(credentials)}
					<li>
						<span>{useCaseVerification.name}</span>
						{#if credentialsPreview}
							<span>({credentialsPreview})</span>
						{/if}

						<RecordEdit record={useCaseVerification}>
							{#snippet button({ triggerAttributes })}
								<button
									class="inline translate-y-0.5 rounded-sm p-1 hover:cursor-pointer hover:bg-gray-100"
									{...triggerAttributes}
								>
									<Pencil size={14} />
								</button>
							{/snippet}
						</RecordEdit>
					</li>
				{/each}
			</ul>
		{/snippet}

		{#snippet emptyState()}
			<div class="rounded-sm border p-1">
				<T class="text-center text-gray-400">{m.Add_a_verification_use_case()}</T>
			</div>
		{/snippet}
	</CollectionManager>
{/snippet}<|MERGE_RESOLUTION|>--- conflicted
+++ resolved
@@ -7,7 +7,6 @@
 <script lang="ts">
 	import { Eye, EyeOff, Pencil, Plus } from 'lucide-svelte';
 
-	import type { FieldSnippetOptions } from '@/collections-components/form/collectionFormTypes';
 	import type {
 		CredentialsResponse,
 		UseCasesVerificationsResponse,
@@ -25,19 +24,10 @@
 	import SwitchWithIcons from '@/components/ui-custom/switch-with-icons.svelte';
 	import T from '@/components/ui-custom/t.svelte';
 	import { Separator } from '@/components/ui/separator';
-	import MarkdownField from '@/forms/fields/markdownField.svelte';
 	import { m } from '@/i18n';
 	import { pb } from '@/pocketbase';
-<<<<<<< HEAD
-	import { Pencil, Plus } from 'lucide-svelte';
-	import type { FieldSnippetOptions } from '@/collections-components/form/collectionFormTypes';
-	import MarkdownField from '@/forms/fields/markdownField.svelte';
-	import { Badge } from '@/components/ui/badge';
-	import SwitchWithIcons from '@/components/ui-custom/switch-with-icons.svelte';
-	import { Eye, EyeOff } from 'lucide-svelte';
+
 	import { options } from './use-case-verification-form-options.svelte';
-=======
->>>>>>> 0d0806d9
 
 	//
 
