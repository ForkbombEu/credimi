<!--
SPDX-FileCopyrightText: 2025 Forkbomb BV

SPDX-License-Identifier: AGPL-3.0-or-later
-->

<script lang="ts">
	import type { WorkflowExecution } from '@forkbombeu/temporal-ui/dist/types/workflows';

	import { yaml } from '@codemirror/lang-yaml';
	import { ChevronDown, ChevronUp, Eye, EyeOff, UploadIcon } from 'lucide-svelte';

	import type { FieldSnippetOptions } from '@/collections-components/form/collectionFormTypes';
	import type { WalletsResponse } from '@/pocketbase/types';

	import { CollectionManager } from '@/collections-components';
	import { RecordCreate, RecordDelete, RecordEdit } from '@/collections-components/manager';
	import A from '@/components/ui-custom/a.svelte';
	import Avatar from '@/components/ui-custom/avatar.svelte';
	import Button from '@/components/ui-custom/button.svelte';
	import Card from '@/components/ui-custom/card.svelte';
	import Icon from '@/components/ui-custom/icon.svelte';
	import IconButton from '@/components/ui-custom/iconButton.svelte';
	import RenderMd from '@/components/ui-custom/renderMD.svelte';
	import SwitchWithIcons from '@/components/ui-custom/switch-with-icons.svelte';
	import T from '@/components/ui-custom/t.svelte';
	import { Badge } from '@/components/ui/badge';
	import { Separator } from '@/components/ui/separator';
	import { CodeEditorField } from '@/forms/fields';
	import { m } from '@/i18n';
	import { pb } from '@/pocketbase';
	import { readFileAsString, startFileUpload } from '@/utils/files';

	import type { ConformanceCheck } from './wallet-form-checks-table.svelte';

	import WalletFormSheet from './wallet-form-sheet.svelte';

	//

	type Props = {
		organizationId?: string;
		workflows?: WorkflowExecution[];
		id?: string;
	};

	let { organizationId, id }: Props = $props();

	//

	let expandedDescriptions = $state(new Set<string>());

	//

	function updatePublished(recordId: string, published: boolean, onSuccess: () => void) {
		pb.collection('wallets')
			.update(recordId, {
				published
			})
			.then(() => {
				onSuccess();
			});
	}

	function toggleDescriptionExpansion(walletId: string) {
		if (expandedDescriptions.has(walletId)) {
			expandedDescriptions.delete(walletId);
		} else {
			expandedDescriptions.add(walletId);
		}
		expandedDescriptions = new Set(expandedDescriptions);
	}
</script>

<CollectionManager
	collection="wallets"
	queryOptions={{
		filter: `owner.id = '${organizationId}'`,
		sort: ['created', 'DESC']
	}}
	editFormFieldsOptions={{ exclude: ['owner', 'published'] }}
>
	{#snippet top({ Header, reloadRecords })}
		<Header title="Wallets" {id}>
			{#snippet right()}
				<WalletFormSheet onEditSuccess={reloadRecords} />
			{/snippet}
		</Header>
	{/snippet}

	{#snippet records({ records, reloadRecords })}
		<div class="grid grid-cols-1 gap-4 md:grid-cols-2">
			{#each records as record (record.id)}
				{@render WalletCard(record, reloadRecords)}
			{/each}
		</div>
	{/snippet}
</CollectionManager>

{#snippet WalletCard(wallet: WalletsResponse, onEditSuccess: () => void)}
	<Card class="bg-background">
		{@const conformanceChecks = wallet.conformance_checks as
			| ConformanceCheck[]
			| null
			| undefined}
		{@const avatarSrc = wallet.logo ? pb.files.getURL(wallet, wallet.logo) : wallet.logo_url}

		<div class="space-y-4">
			<div class="flex flex-row items-start justify-between gap-4">
				<Avatar src={avatarSrc} fallback={wallet.name} class="rounded-sm border" />
				<div class="flex-1">
					<div class="flex items-center gap-2">
						<T class="font-bold">
							{#if !wallet.published}
								{wallet.name}
							{:else}
								<A href="/marketplace/wallets/{wallet.id}">{wallet.name}</A>
							{/if}
						</T>
					</div>
					{#if wallet.appstore_url}
						<T class="text-xs text-gray-400">{wallet.appstore_url}</T>
					{/if}
				</div>

				<div class="flex items-center gap-1">
					<SwitchWithIcons
						offIcon={EyeOff}
						onIcon={Eye}
						size="md"
						checked={wallet.published}
						onCheckedChange={() =>
							updatePublished(wallet.id, !wallet.published, onEditSuccess)}
					/>
					<WalletFormSheet walletId={wallet.id} initialData={wallet} {onEditSuccess} />
					<RecordDelete record={wallet}>
						{#snippet button({ triggerAttributes, icon: Icon })}
							<Button
								variant="outline"
								size="icon"
								class="p-2"
								{...triggerAttributes}
							>
								<Icon />
							</Button>
						{/snippet}
					</RecordDelete>
				</div>
			</div>

			{#if wallet.description}
				<Separator />
				{@const isExpanded = expandedDescriptions.has(wallet.id)}
				{@const descriptionText = wallet.description.replace(/<[^>]*>/g, '').trim()}
				{@const needsExpansion = descriptionText.length > 100}
				<div class="mt-1 text-xs text-gray-400">
					<div
						class="transition-all duration-200 ease-in-out {isExpanded
							? ''
							: 'line-clamp-2'}"
					>
						<RenderMd content={wallet.description} />
					</div>

					{#if needsExpansion}
						<button
							class="text-primary mt-1 flex items-center gap-1 text-xs transition-colors duration-150 hover:underline"
							onclick={() => toggleDescriptionExpansion(wallet.id)}
							type="button"
						>
							{#if isExpanded}
								{m.Show_less()}
								<ChevronUp class="h-3 w-3" />
							{:else}
								{m.Show_more()}
								<ChevronDown class="h-3 w-3" />
							{/if}
						</button>
					{/if}
				</div>
			{/if}

			<Separator />

			<div class="flex flex-wrap gap-2">
				{#if conformanceChecks && conformanceChecks.length > 0}
					{#each conformanceChecks as check}
						<Badge variant={check.status === 'success' ? 'secondary' : 'destructive'}>
							{check.test}
						</Badge>
					{/each}
				{:else}
					<T class="text-gray-300">
						{m.No_conformance_checks_available()}
					</T>
				{/if}
			</div>

			<Separator />

<<<<<<< HEAD
			{@render walletVersionsManager({
				wallet,
				organizationId: organizationId ?? ''
			})}
=======
			{@render walletActionsManager({ walletId: wallet.id, ownerId: wallet.owner })}
>>>>>>> 3895e555
		</div>
	</Card>
{/snippet}

<<<<<<< HEAD
{#snippet walletVersionsManager(props: { wallet: WalletsResponse; organizationId: string })}
	{@const wallet = props.wallet}
	<CollectionManager
		collection="wallet_versions"
		queryOptions={{
			filter: `wallet = '${wallet.id}' && owner.id = '${props.organizationId}'`
		}}
		hide={['empty_state']}
		formFieldsOptions={{
			exclude: ['owner'],
			hide: { wallet: wallet.id },
			placeholders: {
				android_installer: m.Upload_a_new_file(),
				ios_installer: m.Upload_a_new_file(),
				tag: 'e.g. v1.0.0'
=======
{#snippet walletActionsManager(props: { walletId: string; ownerId: string })}
	<CollectionManager
		collection="wallet_actions"
		hide={['empty_state', 'pagination']}
		queryOptions={{
			filter: `wallet.id = '${props.walletId}'`
		}}
		formFieldsOptions={{
			exclude: ['owner'],
			hide: { wallet: props.walletId, owner: props.ownerId },
			snippets: { code: codeField },
			labels: {
				uid: 'UID'
			},
			descriptions: {
				uid: m.Only_lowercase_letters_and_underscores_are_allowed()
>>>>>>> 3895e555
			}
		}}
	>
		{#snippet records({ records })}
			<div>
				<div class="mb-2 flex items-center justify-between">
<<<<<<< HEAD
					<T class="text-sm font-semibold">{m.Wallet_versions()}</T>
					{@render createVersion(wallet)}
=======
					<T class="text-sm font-semibold">{m.Wallet_actions()}</T>
					<RecordCreate>
						{#snippet button({ triggerAttributes, icon })}
							<Button
								variant="link"
								size="sm"
								class="h-8 gap-1 px-2 text-blue-600 hover:cursor-pointer hover:bg-blue-50 hover:no-underline"
								{...triggerAttributes}
							>
								<Icon src={icon} />
								{m.Add_first_action()}
							</Button>
						{/snippet}
					</RecordCreate>
>>>>>>> 3895e555
				</div>
				<ul class="space-y-2">
					{#each records as record}
						<li
							class="bg-muted flex items-center justify-between rounded-md p-2 pl-3 pr-2"
						>
<<<<<<< HEAD
							{record.tag}
							<div class="flex items-center gap-2">
								<div class="flex items-center gap-1">
									{#if record.ios_installer}
										<Badge>iOS</Badge>
									{/if}
									{#if record.android_installer}
										<Badge>Android</Badge>
									{/if}
								</div>

								<RecordEdit
									{record}
									uiOptions={{ hideRequiredIndicator: true }}
									formTitle={`${m.Wallet()}: ${wallet.name} — ${m.Edit_version()}: ${record.tag}`}
								>
									{#snippet button({ triggerAttributes, icon })}
										<IconButton
											variant="outline"
											size="sm"
											{icon}
											{...triggerAttributes}
										/>
									{/snippet}
								</RecordEdit>
							</div>
=======
							{record.name}
							<RecordEdit {record}>
								{#snippet button({ triggerAttributes, icon })}
									<IconButton
										size="sm"
										variant="outline"
										{icon}
										{...triggerAttributes}
									/>
								{/snippet}
							</RecordEdit>
>>>>>>> 3895e555
						</li>
					{/each}
				</ul>
			</div>
		{/snippet}

		{#snippet emptyState()}
<<<<<<< HEAD
			<div class="flex items-center justify-between">
				<T class="text-gray-300">
					{m.No_wallet_versions_available()}
				</T>
				{@render createVersion(wallet)}
=======
			<div class="flex items-center justify-between gap-2">
				<T class="text-gray-300">
					{m.No_actions_available()}
				</T>
				<RecordCreate>
					{#snippet button({ triggerAttributes, icon })}
						<Button variant="outline" size="sm" {...triggerAttributes}>
							<Icon src={icon} />
							{m.Add_first_action()}
						</Button>
					{/snippet}
				</RecordCreate>
>>>>>>> 3895e555
			</div>
		{/snippet}
	</CollectionManager>
{/snippet}

<<<<<<< HEAD
{#snippet createVersion(wallet: WalletsResponse)}
	<RecordCreate
		uiOptions={{ hideRequiredIndicator: true }}
		formTitle={`${m.Wallet()}: ${wallet.name} — ${m.Add_new_version()}`}
	>
		{#snippet button({ triggerAttributes, icon })}
			<Button
				variant="ghost"
				class="text-blue-600 hover:bg-blue-50 hover:text-blue-600"
				size="sm"
				{...triggerAttributes}
			>
				<Icon src={icon} />
				{m.Add_new_version()}
			</Button>
		{/snippet}
	</RecordCreate>
=======
{#snippet codeField(options: FieldSnippetOptions<'wallet_actions'>)}
	<CodeEditorField
		form={options.form}
		name={options.field}
		options={{ lang: yaml(), minHeight: 300, maxHeight: 700, labelRight }}
	/>

	{#snippet labelRight()}
		<Button
			variant="secondary"
			size="sm"
			onclick={() =>
				startFileUpload({
					onLoad: async (file) => {
						const code = await readFileAsString(file);
						options.form.form.update((data) => ({
							...data,
							code
						}));
					}
				})}
		>
			<UploadIcon />
			{m.Upload_yaml()}
		</Button>
	{/snippet}
>>>>>>> 3895e555
{/snippet}<|MERGE_RESOLUTION|>--- conflicted
+++ resolved
@@ -197,19 +197,18 @@
 
 			<Separator />
 
-<<<<<<< HEAD
 			{@render walletVersionsManager({
 				wallet,
 				organizationId: organizationId ?? ''
 			})}
-=======
+
+			<Separator />
+
 			{@render walletActionsManager({ walletId: wallet.id, ownerId: wallet.owner })}
->>>>>>> 3895e555
 		</div>
 	</Card>
 {/snippet}
 
-<<<<<<< HEAD
 {#snippet walletVersionsManager(props: { wallet: WalletsResponse; organizationId: string })}
 	{@const wallet = props.wallet}
 	<CollectionManager
@@ -225,56 +224,20 @@
 				android_installer: m.Upload_a_new_file(),
 				ios_installer: m.Upload_a_new_file(),
 				tag: 'e.g. v1.0.0'
-=======
-{#snippet walletActionsManager(props: { walletId: string; ownerId: string })}
-	<CollectionManager
-		collection="wallet_actions"
-		hide={['empty_state', 'pagination']}
-		queryOptions={{
-			filter: `wallet.id = '${props.walletId}'`
-		}}
-		formFieldsOptions={{
-			exclude: ['owner'],
-			hide: { wallet: props.walletId, owner: props.ownerId },
-			snippets: { code: codeField },
-			labels: {
-				uid: 'UID'
-			},
-			descriptions: {
-				uid: m.Only_lowercase_letters_and_underscores_are_allowed()
->>>>>>> 3895e555
 			}
 		}}
 	>
 		{#snippet records({ records })}
 			<div>
 				<div class="mb-2 flex items-center justify-between">
-<<<<<<< HEAD
 					<T class="text-sm font-semibold">{m.Wallet_versions()}</T>
 					{@render createVersion(wallet)}
-=======
-					<T class="text-sm font-semibold">{m.Wallet_actions()}</T>
-					<RecordCreate>
-						{#snippet button({ triggerAttributes, icon })}
-							<Button
-								variant="link"
-								size="sm"
-								class="h-8 gap-1 px-2 text-blue-600 hover:cursor-pointer hover:bg-blue-50 hover:no-underline"
-								{...triggerAttributes}
-							>
-								<Icon src={icon} />
-								{m.Add_first_action()}
-							</Button>
-						{/snippet}
-					</RecordCreate>
->>>>>>> 3895e555
 				</div>
 				<ul class="space-y-2">
 					{#each records as record}
 						<li
 							class="bg-muted flex items-center justify-between rounded-md p-2 pl-3 pr-2"
 						>
-<<<<<<< HEAD
 							{record.tag}
 							<div class="flex items-center gap-2">
 								<div class="flex items-center gap-1">
@@ -301,19 +264,6 @@
 									{/snippet}
 								</RecordEdit>
 							</div>
-=======
-							{record.name}
-							<RecordEdit {record}>
-								{#snippet button({ triggerAttributes, icon })}
-									<IconButton
-										size="sm"
-										variant="outline"
-										{icon}
-										{...triggerAttributes}
-									/>
-								{/snippet}
-							</RecordEdit>
->>>>>>> 3895e555
 						</li>
 					{/each}
 				</ul>
@@ -321,13 +271,13 @@
 		{/snippet}
 
 		{#snippet emptyState()}
-<<<<<<< HEAD
 			<div class="flex items-center justify-between">
 				<T class="text-gray-300">
 					{m.No_wallet_versions_available()}
 				</T>
 				{@render createVersion(wallet)}
-=======
+			</div>
+
 			<div class="flex items-center justify-between gap-2">
 				<T class="text-gray-300">
 					{m.No_actions_available()}
@@ -340,13 +290,11 @@
 						</Button>
 					{/snippet}
 				</RecordCreate>
->>>>>>> 3895e555
 			</div>
 		{/snippet}
 	</CollectionManager>
 {/snippet}
 
-<<<<<<< HEAD
 {#snippet createVersion(wallet: WalletsResponse)}
 	<RecordCreate
 		uiOptions={{ hideRequiredIndicator: true }}
@@ -364,7 +312,85 @@
 			</Button>
 		{/snippet}
 	</RecordCreate>
-=======
+{/snippet}
+
+{#snippet walletActionsManager(props: { walletId: string; ownerId: string })}
+	<CollectionManager
+		collection="wallet_actions"
+		hide={['empty_state', 'pagination']}
+		queryOptions={{
+			filter: `wallet.id = '${props.walletId}'`
+		}}
+		formFieldsOptions={{
+			exclude: ['owner'],
+			hide: { wallet: props.walletId, owner: props.ownerId },
+			snippets: { code: codeField },
+			labels: {
+				uid: 'UID'
+			},
+			descriptions: {
+				uid: m.Only_lowercase_letters_and_underscores_are_allowed()
+			}
+		}}
+	>
+		{#snippet records({ records })}
+			<div>
+				<div class="mb-2 flex items-center justify-between">
+					<T class="text-sm font-semibold">{m.Wallet_actions()}</T>
+					<RecordCreate>
+						{#snippet button({ triggerAttributes, icon })}
+							<Button
+								variant="link"
+								size="sm"
+								class="h-8 gap-1 px-2 text-blue-600 hover:cursor-pointer hover:bg-blue-50 hover:no-underline"
+								{...triggerAttributes}
+							>
+								<Icon src={icon} />
+								{m.Add_first_action()}
+							</Button>
+						{/snippet}
+					</RecordCreate>
+				</div>
+				<ul class="space-y-2">
+					{#each records as record}
+						<li
+							class="bg-muted flex items-center justify-between rounded-md p-2 pl-3 pr-2"
+						>
+							{record.name}
+							<RecordEdit {record}>
+								{#snippet button({ triggerAttributes, icon })}
+									<IconButton
+										size="sm"
+										variant="outline"
+										{icon}
+										{...triggerAttributes}
+									/>
+								{/snippet}
+							</RecordEdit>
+						</li>
+					{/each}
+				</ul>
+			</div>
+		{/snippet}
+
+		{#snippet emptyState()}
+			<div class="flex items-center justify-between gap-2">
+				<T class="text-gray-300">
+					{m.No_actions_available()}
+				</T>
+				<RecordCreate>
+					{#snippet button({ triggerAttributes, icon })}
+						<Button variant="outline" size="sm" {...triggerAttributes}>
+							<Icon src={icon} />
+							{m.Add_first_action()}
+						</Button>
+					{/snippet}
+				</RecordCreate>
+			</div>
+		{/snippet}
+	</CollectionManager>
+{/snippet}
+
 {#snippet codeField(options: FieldSnippetOptions<'wallet_actions'>)}
 	<CodeEditorField
 		form={options.form}
@@ -391,5 +417,4 @@
 			{m.Upload_yaml()}
 		</Button>
 	{/snippet}
->>>>>>> 3895e555
 {/snippet}