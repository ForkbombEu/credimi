--- conflicted
+++ resolved
@@ -5,8 +5,6 @@
 -->
 
 <script lang="ts">
-	import type { SuperForm } from 'sveltekit-superforms';
-
 	import _ from 'lodash';
 	import { AlertCircle, Download, Info, Loader2, X } from 'lucide-svelte';
 	import { zod } from 'sveltekit-superforms/adapters';
@@ -76,15 +74,9 @@
 				formDataStore.update((currentData) => {
 					const updatedData = { ...currentData };
 					Object.keys(response).forEach((key) => {
-<<<<<<< HEAD
 						if (key in updatedData && key in response) {
 							(updatedData as Record<string, unknown>)[key] =
 								response[key as keyof typeof response];
-=======
-						if (key in updatedData) {
-							// eslint-disable-next-line @typescript-eslint/no-explicit-any
-							(updatedData as any)[key] = response[key];
->>>>>>> c4715aef
 						}
 					});
 					return updatedData;
@@ -92,17 +84,11 @@
 			}
 
 			autoPopulateUrl = '';
-<<<<<<< HEAD
 		} catch (error: unknown) {
 			const errorObj = error as {
 				response?: { error?: { code?: number; message?: string } };
 			};
 			if (errorObj?.response?.error?.code === 404) {
-=======
-			// eslint-disable-next-line @typescript-eslint/no-explicit-any
-		} catch (error: any) {
-			if (error?.response?.error?.code === 404) {
->>>>>>> c4715aef
 				autoPopulateError = m.Wallet_not_found_check_URL();
 			} else {
 				autoPopulateError =
@@ -163,9 +149,9 @@
 
 	const { form: formData } = editWalletform;
 
-	// Type-safe form for the Table component
-	type TableFormData = { conformance_checks?: z.infer<typeof ConformanceCheckSchema>[] };
-	const tableForm = editWalletform as SuperForm<TableFormData>;
+	// // Type-safe form for the Table component
+	// type TableFormData = { conformance_checks?: z.infer<typeof ConformanceCheckSchema>[] };
+	// const tableForm = editWalletform as SuperForm<TableFormData>;
 </script>
 
 <Card class="bg-secondary border-purple-outline/20 mb-8">
@@ -316,60 +302,6 @@
 						/>
 					</div>
 				</div>
-<<<<<<< HEAD
-				<div class="space-y-2">
-					<Field
-						form={editWalletform}
-						name="logo_url"
-						options={{
-							type: 'url',
-							label: '',
-							placeholder: m.Enter_logo_URL()
-						}}
-					/>
-				</div>
-			</div>
-		{/if}
-	</div>
-	<Field
-		form={editWalletform}
-		name="playstore_url"
-		options={{
-			type: 'url',
-			label: m.Play_Store_URL(),
-			placeholder: m.Enter_Play_Store_URL()
-		}}
-	/>
-	<Field
-		form={editWalletform}
-		name="appstore_url"
-		options={{
-			type: 'url',
-			label: m.App_Store_URL(),
-			placeholder: m.Enter_App_Store_URL()
-		}}
-	/>
-	<Field
-		form={editWalletform}
-		name="repository"
-		options={{
-			type: 'url',
-			label: m.Repository_URL(),
-			placeholder: m.Enter_repository_URL()
-		}}
-	/>
-	<Field
-		form={editWalletform}
-		name="home_url"
-		options={{
-			type: 'url',
-			label: m.Home_URL(),
-			placeholder: m.Enter_home_URL()
-		}}
-	/>
-	<Table form={tableForm} name="conformance_checks" options={{ label: m.Conformance_Checks() }} />
-</Form>
-=======
 			{/if}
 		</div>
 		<Field
@@ -416,5 +348,4 @@
 			options={{ label: m.Conformance_Checks() }}
 		/> -->
 	</Form>
-</div>
->>>>>>> c4715aef
+</div>