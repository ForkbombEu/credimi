// SPDX-FileCopyrightText: 2025 Forkbomb BV
//
// SPDX-License-Identifier: AGPL-3.0-or-later

module github.com/forkbombeu/credimi

go 1.24.2

require (
	github.com/docker/docker v28.1.0+incompatible
	github.com/docker/go-connections v0.5.0
	github.com/go-playground/validator/v10 v10.26.0
	github.com/go-sprout/sprout v1.0.0
	github.com/google/uuid v1.6.0
	github.com/joho/godotenv v1.5.1
	github.com/mocktools/go-smtp-mock v1.10.0
	github.com/pocketbase/dbx v1.11.0
	github.com/pocketbase/pocketbase v0.26.4
	github.com/spf13/cobra v1.9.1
	github.com/stretchr/testify v1.10.0
	go.temporal.io/api v1.46.0
	go.temporal.io/sdk v1.33.0
	golang.org/x/sys v0.32.0
	google.golang.org/protobuf v1.36.6
	gopkg.in/gomail.v2 v2.0.0-20160411212932-81ebce5c23df
	modernc.org/sqlite v1.36.2
)

require (
	4d63.com/gocheckcompilerdirectives v1.3.0 // indirect
	4d63.com/gochecknoglobals v0.2.2 // indirect
	dario.cat/mergo v1.0.1 // indirect
	github.com/4meepo/tagalign v1.4.2 // indirect
	github.com/Abirdcfly/dupword v0.1.3 // indirect
	github.com/Antonboom/errname v1.1.0 // indirect
	github.com/Antonboom/nilnil v1.1.0 // indirect
	github.com/Antonboom/testifylint v1.6.1 // indirect
	github.com/BurntSushi/toml v1.5.0 // indirect
	github.com/Crocmagnon/fatcontext v0.7.2 // indirect
	github.com/DarthSim/godotenv v1.3.1 // indirect
	github.com/DarthSim/hivemind v1.1.0 // indirect
	github.com/Djarvur/go-err113 v0.0.0-20210108212216-aea10b59be24 // indirect
	github.com/GaijinEntertainment/go-exhaustruct/v3 v3.3.1 // indirect
	github.com/Masterminds/semver/v3 v3.3.1 // indirect
	github.com/Microsoft/go-winio v0.4.14 // indirect
	github.com/OpenPeeDeeP/depguard/v2 v2.2.1 // indirect
	github.com/alecthomas/chroma/v2 v2.16.0 // indirect
	github.com/alecthomas/go-check-sumtype v0.3.1 // indirect
	github.com/alexkohler/nakedret/v2 v2.0.6 // indirect
	github.com/alexkohler/prealloc v1.0.0 // indirect
	github.com/alingse/asasalint v0.0.11 // indirect
	github.com/alingse/nilnesserr v0.2.0 // indirect
	github.com/asaskevich/govalidator v0.0.0-20230301143203-a9d515a09cc2 // indirect
	github.com/ashanbrown/forbidigo v1.6.0 // indirect
	github.com/ashanbrown/makezero v1.2.0 // indirect
	github.com/aymanbagabas/go-osc52/v2 v2.0.1 // indirect
	github.com/beorn7/perks v1.0.1 // indirect
	github.com/bkielbasa/cyclop v1.2.3 // indirect
	github.com/blizzy78/varnamelen v0.8.0 // indirect
	github.com/bombsimon/wsl/v4 v4.7.0 // indirect
	github.com/breml/bidichk v0.3.3 // indirect
	github.com/breml/errchkjson v0.4.1 // indirect
	github.com/butuzov/ireturn v0.4.0 // indirect
	github.com/butuzov/mirror v1.3.0 // indirect
	github.com/catenacyber/perfsprint v0.9.1 // indirect
	github.com/ccojocar/zxcvbn-go v1.0.2 // indirect
	github.com/cespare/xxhash/v2 v2.3.0 // indirect
	github.com/charithe/durationcheck v0.0.10 // indirect
	github.com/charmbracelet/colorprofile v0.2.3-0.20250311203215-f60798e515dc // indirect
	github.com/charmbracelet/lipgloss v1.1.0 // indirect
	github.com/charmbracelet/x/ansi v0.8.0 // indirect
	github.com/charmbracelet/x/cellbuf v0.0.13-0.20250311204145-2c3ea96c31dd // indirect
	github.com/charmbracelet/x/term v0.2.1 // indirect
	github.com/chavacava/garif v0.1.0 // indirect
	github.com/ckaznocha/intrange v0.3.1 // indirect
	github.com/containerd/log v0.1.0 // indirect
	github.com/cpuguy83/go-md2man/v2 v2.0.6 // indirect
	github.com/curioswitch/go-reassign v0.3.0 // indirect
	github.com/daixiang0/gci v0.13.6 // indirect
	github.com/dave/dst v0.27.3 // indirect
	github.com/davecgh/go-spew v1.1.1 // indirect
	github.com/denis-tingaikin/go-header v0.5.0 // indirect
	github.com/disintegration/imaging v1.6.2 // indirect
	github.com/distribution/reference v0.6.0 // indirect
	github.com/dlclark/regexp2 v1.11.5 // indirect
	github.com/docker/go-units v0.5.0 // indirect
	github.com/domodwyer/mailyak/v3 v3.6.2 // indirect
	github.com/dop251/base64dec v0.0.0-20231022112746-c6c9f9a96217 // indirect
	github.com/dop251/goja v0.0.0-20250309171923-bcd7cc6bf64c // indirect
	github.com/dop251/goja_nodejs v0.0.0-20250325151027-56d2092bee9a // indirect
	github.com/dustin/go-humanize v1.0.1 // indirect
	github.com/ettle/strcase v0.2.0 // indirect
	github.com/facebookgo/clock v0.0.0-20150410010913-600d898af40a // indirect
	github.com/fatih/color v1.18.0 // indirect
	github.com/fatih/structtag v1.2.0 // indirect
	github.com/felixge/httpsnoop v1.0.4 // indirect
	github.com/firefart/nonamedreturns v1.0.6 // indirect
	github.com/fsnotify/fsnotify v1.8.0 // indirect
	github.com/fzipp/gocyclo v0.6.0 // indirect
	github.com/gabriel-vasile/mimetype v1.4.8 // indirect
	github.com/ganigeorgiev/fexpr v0.4.1 // indirect
	github.com/ghostiam/protogetter v0.3.15 // indirect
	github.com/go-critic/go-critic v0.13.0 // indirect
	github.com/go-logr/logr v1.4.2 // indirect
	github.com/go-logr/stdr v1.2.2 // indirect
	github.com/go-ozzo/ozzo-validation/v4 v4.3.0 // indirect
	github.com/go-playground/locales v0.14.1 // indirect
	github.com/go-playground/universal-translator v0.18.1 // indirect
	github.com/go-sourcemap/sourcemap v2.1.4+incompatible // indirect
	github.com/go-sql-driver/mysql v1.8.1 // indirect
	github.com/go-toolsmith/astcast v1.1.0 // indirect
	github.com/go-toolsmith/astcopy v1.1.0 // indirect
	github.com/go-toolsmith/astequal v1.2.0 // indirect
	github.com/go-toolsmith/astfmt v1.1.0 // indirect
	github.com/go-toolsmith/astp v1.1.0 // indirect
	github.com/go-toolsmith/strparse v1.1.0 // indirect
	github.com/go-toolsmith/typep v1.1.0 // indirect
	github.com/go-viper/mapstructure/v2 v2.2.1 // indirect
	github.com/go-xmlfmt/xmlfmt v1.1.3 // indirect
	github.com/gobwas/glob v0.2.3 // indirect
	github.com/gofrs/flock v0.12.1 // indirect
	github.com/gogo/protobuf v1.3.2 // indirect
	github.com/golang-jwt/jwt/v5 v5.2.2 // indirect
	github.com/golang/mock v1.6.0 // indirect
	github.com/golang/protobuf v1.5.4 // indirect
	github.com/golangci/dupl v0.0.0-20250308024227-f665c8d69b32 // indirect
	github.com/golangci/go-printf-func-name v0.1.0 // indirect
	github.com/golangci/gofmt v0.0.0-20250106114630-d62b90e6713d // indirect
	github.com/golangci/golangci-lint/v2 v2.1.2 // indirect
	github.com/golangci/golines v0.0.0-20250217134842-442fd0091d95 // indirect
	github.com/golangci/misspell v0.6.0 // indirect
	github.com/golangci/plugin-module-register v0.1.1 // indirect
	github.com/golangci/revgrep v0.8.0 // indirect
	github.com/golangci/unconvert v0.0.0-20250410112200-a129a6e6413e // indirect
	github.com/google/go-cmp v0.7.0 // indirect
	github.com/google/pprof v0.0.0-20250317173921-a4b03ec1a45e // indirect
	github.com/gordonklaus/ineffassign v0.1.0 // indirect
	github.com/gostaticanalysis/analysisutil v0.7.1 // indirect
	github.com/gostaticanalysis/comment v1.5.0 // indirect
	github.com/gostaticanalysis/forcetypeassert v0.2.0 // indirect
	github.com/gostaticanalysis/nilerr v0.1.1 // indirect
	github.com/grpc-ecosystem/go-grpc-middleware v1.4.0 // indirect
	github.com/grpc-ecosystem/grpc-gateway/v2 v2.26.3 // indirect
	github.com/hashicorp/go-immutable-radix/v2 v2.1.0 // indirect
	github.com/hashicorp/go-version v1.7.0 // indirect
	github.com/hashicorp/golang-lru/v2 v2.0.7 // indirect
	github.com/hashicorp/hcl v1.0.0 // indirect
	github.com/hexops/gotextdiff v1.0.3 // indirect
	github.com/inconshreveable/mousetrap v1.1.0 // indirect
<<<<<<< HEAD
	github.com/jgautheron/goconst v1.8.1 // indirect
	github.com/jingyugao/rowserrcheck v1.1.1 // indirect
	github.com/jjti/go-spancheck v0.6.4 // indirect
	github.com/julz/importas v0.2.0 // indirect
	github.com/karamaru-alpha/copyloopvar v1.2.1 // indirect
	github.com/kisielk/errcheck v1.9.0 // indirect
	github.com/kkHAIKE/contextcheck v1.1.6 // indirect
	github.com/kulti/thelper v0.6.3 // indirect
	github.com/kunwardeep/paralleltest v1.0.14 // indirect
	github.com/lasiar/canonicalheader v1.1.2 // indirect
	github.com/ldez/exptostd v0.4.3 // indirect
	github.com/ldez/gomoddirectives v0.6.1 // indirect
	github.com/ldez/grignotin v0.9.0 // indirect
	github.com/ldez/tagliatelle v0.7.1 // indirect
	github.com/ldez/usetesting v0.4.3 // indirect
	github.com/leonklingele/grouper v1.1.2 // indirect
=======
	github.com/leodido/go-urn v1.4.0 // indirect
>>>>>>> ade297c5
	github.com/lucasb-eyer/go-colorful v1.2.0 // indirect
	github.com/macabu/inamedparam v0.2.0 // indirect
	github.com/magiconair/properties v1.8.6 // indirect
	github.com/manuelarte/funcorder v0.2.1 // indirect
	github.com/maratori/testableexamples v1.0.0 // indirect
	github.com/maratori/testpackage v1.1.1 // indirect
	github.com/matoous/godox v1.1.0 // indirect
	github.com/mattn/go-colorable v0.1.14 // indirect
	github.com/mattn/go-isatty v0.0.20 // indirect
	github.com/mattn/go-runewidth v0.0.16 // indirect
	github.com/matttproud/golang_protobuf_extensions v1.0.1 // indirect
	github.com/mgechev/dots v0.0.0-20210922191527-e955255bf517 // indirect
	github.com/mgechev/revive v1.9.0 // indirect
	github.com/mitchellh/copystructure v1.2.0 // indirect
	github.com/mitchellh/go-homedir v1.1.0 // indirect
	github.com/mitchellh/mapstructure v1.5.0 // indirect
	github.com/mitchellh/reflectwalk v1.0.2 // indirect
	github.com/mitranim/gg v0.1.19 // indirect
	github.com/mitranim/gow v0.0.0-20250328223101-576bf37beebc // indirect
	github.com/moby/docker-image-spec v1.3.1 // indirect
	github.com/moby/sys/atomicwriter v0.1.0 // indirect
	github.com/moby/term v0.5.2 // indirect
	github.com/moricho/tparallel v0.3.2 // indirect
	github.com/morikuni/aec v1.0.0 // indirect
	github.com/muesli/termenv v0.16.0 // indirect
	github.com/nakabonne/nestif v0.3.1 // indirect
	github.com/ncruces/go-strftime v0.1.9 // indirect
	github.com/nexus-rpc/sdk-go v0.3.0 // indirect
	github.com/nikolaydubina/go-cover-treemap v1.5.0 // indirect
	github.com/nikolaydubina/treemap v1.2.5 // indirect
	github.com/nishanths/exhaustive v0.12.0 // indirect
	github.com/nishanths/predeclared v0.2.2 // indirect
	github.com/nunnatsa/ginkgolinter v0.19.1 // indirect
	github.com/olekukonko/tablewriter v0.0.5 // indirect
	github.com/opencontainers/go-digest v1.0.0 // indirect
	github.com/opencontainers/image-spec v1.1.1 // indirect
	github.com/pborman/uuid v1.2.1 // indirect
	github.com/pelletier/go-toml v1.9.5 // indirect
	github.com/pelletier/go-toml/v2 v2.2.4 // indirect
	github.com/pkg/errors v0.9.1 // indirect
	github.com/pkg/term v1.2.0-beta.2 // indirect
	github.com/pmezard/go-difflib v1.0.0 // indirect
	github.com/polyfloyd/go-errorlint v1.8.0 // indirect
	github.com/prometheus/client_golang v1.12.1 // indirect
	github.com/prometheus/client_model v0.2.0 // indirect
	github.com/prometheus/common v0.32.1 // indirect
	github.com/prometheus/procfs v0.7.3 // indirect
	github.com/quasilyte/go-ruleguard v0.4.4 // indirect
	github.com/quasilyte/go-ruleguard/dsl v0.3.22 // indirect
	github.com/quasilyte/gogrep v0.5.0 // indirect
	github.com/quasilyte/regex/syntax v0.0.0-20210819130434-b3f0c404a727 // indirect
	github.com/quasilyte/stdinfo v0.0.0-20220114132959-f7386bf02567 // indirect
	github.com/raeperd/recvcheck v0.2.0 // indirect
	github.com/remyoudompheng/bigfft v0.0.0-20230129092748-24d4a6f8daec // indirect
	github.com/rivo/uniseg v0.4.7 // indirect
	github.com/rjeczalik/notify v0.9.3 // indirect
	github.com/robfig/cron v1.2.0 // indirect
	github.com/rogpeppe/go-internal v1.14.1 // indirect
	github.com/russross/blackfriday/v2 v2.1.0 // indirect
	github.com/ryancurrah/gomodguard v1.4.1 // indirect
	github.com/ryanrolds/sqlclosecheck v0.5.1 // indirect
	github.com/sanposhiho/wastedassign/v2 v2.1.0 // indirect
	github.com/santhosh-tekuri/jsonschema/v6 v6.0.1 // indirect
	github.com/sashamelentyev/interfacebloat v1.1.0 // indirect
	github.com/sashamelentyev/usestdlibvars v1.28.0 // indirect
	github.com/securego/gosec/v2 v2.22.3 // indirect
	github.com/sirupsen/logrus v1.9.3 // indirect
	github.com/sivchari/containedctx v1.0.3 // indirect
	github.com/sonatard/noctx v0.1.0 // indirect
	github.com/sourcegraph/go-diff v0.7.0 // indirect
	github.com/spf13/afero v1.14.0 // indirect
	github.com/spf13/cast v1.7.1 // indirect
	github.com/spf13/jwalterweatherman v1.1.0 // indirect
	github.com/spf13/pflag v1.0.6 // indirect
	github.com/spf13/viper v1.12.0 // indirect
	github.com/ssgreg/nlreturn/v2 v2.2.1 // indirect
	github.com/stbenjam/no-sprintf-host-port v0.2.0 // indirect
	github.com/stretchr/objx v0.5.2 // indirect
	github.com/subosito/gotenv v1.4.1 // indirect
	github.com/tdakkota/asciicheck v0.4.1 // indirect
	github.com/tetafro/godot v1.5.0 // indirect
	github.com/timakin/bodyclose v0.0.0-20241222091800-1db5c5ca4d67 // indirect
	github.com/timonwong/loggercheck v0.11.0 // indirect
	github.com/tomarrell/wrapcheck/v2 v2.11.0 // indirect
	github.com/tommy-muehle/go-mnd/v2 v2.5.1 // indirect
	github.com/ultraware/funlen v0.2.0 // indirect
	github.com/ultraware/whitespace v0.2.0 // indirect
	github.com/urfave/cli v1.22.5 // indirect
	github.com/uudashr/gocognit v1.2.0 // indirect
	github.com/uudashr/iface v1.3.1 // indirect
	github.com/xen0n/gosmopolitan v1.3.0 // indirect
	github.com/xo/terminfo v0.0.0-20220910002029-abceb7e1c41e // indirect
	github.com/yagipy/maintidx v1.0.0 // indirect
	github.com/yeya24/promlinter v0.3.0 // indirect
	github.com/ykadowak/zerologlint v0.1.5 // indirect
	gitlab.com/bosi/decorder v0.4.2 // indirect
	go-simpler.org/musttag v0.13.0 // indirect
	go-simpler.org/sloglint v0.11.0 // indirect
	go.opentelemetry.io/auto/sdk v1.1.0 // indirect
	go.opentelemetry.io/contrib/instrumentation/net/http/otelhttp v0.60.0 // indirect
	go.opentelemetry.io/otel v1.35.0 // indirect
	go.opentelemetry.io/otel/exporters/otlp/otlptrace/otlptracehttp v1.35.0 // indirect
	go.opentelemetry.io/otel/metric v1.35.0 // indirect
	go.opentelemetry.io/otel/trace v1.35.0 // indirect
	go.uber.org/atomic v1.7.0 // indirect
	go.uber.org/automaxprocs v1.6.0 // indirect
	go.uber.org/multierr v1.6.0 // indirect
	go.uber.org/zap v1.24.0 // indirect
	golang.org/x/crypto v0.37.0 // indirect
	golang.org/x/exp v0.0.0-20250305212735-054e65f0b394 // indirect
	golang.org/x/exp/typeparams v0.0.0-20250210185358-939b2ce775ac // indirect
	golang.org/x/image v0.25.0 // indirect
	golang.org/x/mod v0.24.0 // indirect
	golang.org/x/net v0.39.0 // indirect
	golang.org/x/oauth2 v0.28.0 // indirect
	golang.org/x/sync v0.13.0 // indirect
	golang.org/x/telemetry v0.0.0-20240522233618-39ace7a40ae7 // indirect
	golang.org/x/term v0.31.0 // indirect
	golang.org/x/text v0.24.0 // indirect
	golang.org/x/time v0.11.0 // indirect
	golang.org/x/tools v0.32.0 // indirect
	golang.org/x/vuln v1.1.4 // indirect
	google.golang.org/genproto/googleapis/api v0.0.0-20250324211829-b45e905df463 // indirect
	google.golang.org/genproto/googleapis/rpc v0.0.0-20250324211829-b45e905df463 // indirect
	google.golang.org/grpc v1.71.0 // indirect
	gopkg.in/alexcesaro/quotedprintable.v3 v3.0.0-20150716171945-2caba252f4dc // indirect
	gopkg.in/ini.v1 v1.67.0 // indirect
	gopkg.in/yaml.v2 v2.4.0 // indirect
	gopkg.in/yaml.v3 v3.0.1 // indirect
	gotest.tools/v3 v3.5.2 // indirect
	honnef.co/go/tools v0.6.1 // indirect
	modernc.org/libc v1.61.13 // indirect
	modernc.org/mathutil v1.7.1 // indirect
	modernc.org/memory v1.9.1 // indirect
	mvdan.cc/gofumpt v0.8.0 // indirect
	mvdan.cc/unparam v0.0.0-20250301125049-0df0534333a4 // indirect
)

tool (
	github.com/DarthSim/hivemind
	github.com/golangci/golangci-lint/v2/cmd/golangci-lint
	github.com/mgechev/revive
	github.com/mitranim/gow
	github.com/nikolaydubina/go-cover-treemap
	golang.org/x/vuln/cmd/govulncheck
	honnef.co/go/tools/cmd/staticcheck
)<|MERGE_RESOLUTION|>--- conflicted
+++ resolved
@@ -147,7 +147,6 @@
 	github.com/hashicorp/hcl v1.0.0 // indirect
 	github.com/hexops/gotextdiff v1.0.3 // indirect
 	github.com/inconshreveable/mousetrap v1.1.0 // indirect
-<<<<<<< HEAD
 	github.com/jgautheron/goconst v1.8.1 // indirect
 	github.com/jingyugao/rowserrcheck v1.1.1 // indirect
 	github.com/jjti/go-spancheck v0.6.4 // indirect
@@ -163,10 +162,8 @@
 	github.com/ldez/grignotin v0.9.0 // indirect
 	github.com/ldez/tagliatelle v0.7.1 // indirect
 	github.com/ldez/usetesting v0.4.3 // indirect
+	github.com/leodido/go-urn v1.4.0 // indirect
 	github.com/leonklingele/grouper v1.1.2 // indirect
-=======
-	github.com/leodido/go-urn v1.4.0 // indirect
->>>>>>> ade297c5
 	github.com/lucasb-eyer/go-colorful v1.2.0 // indirect
 	github.com/macabu/inamedparam v0.2.0 // indirect
 	github.com/magiconair/properties v1.8.6 // indirect
