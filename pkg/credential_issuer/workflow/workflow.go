--- conflicted
+++ resolved
@@ -39,31 +39,20 @@
 		return CredentialWorkflowResponse{Message: ""}, err
 	}
 
-<<<<<<< HEAD
-	dbPath := getDBPath()
-	var activityInput = StoreCredentialsActivityInput{
-		IssuerData: issuerData,
-		IssuerID:   input.IssuerID,
-		DBPath:     dbPath,
-	}
-
-	// Store credentials
-	err = workflow.ExecuteActivity(ctx, StoreCredentialsActivity, activityInput).Get(ctx, nil)
-	if err != nil {
-		var appErr *temporal.ApplicationError
-		if errors.As(err, &appErr) {
-			errType := appErr.Type()
-			logger.Warn("StoreCredentialsActivity failed", "errorType", errType, "error", err)
-
-			if errType == "RestartFromFetch" {
-				logger.Warn("Restarting workflow from FetchCredentialIssuerActivity")
-				return CredentialWorkflowResponse{Message: ""}, workflow.NewContinueAsNewError(ctx, CredentialWorkflow, input)
-=======
 	dbPath := os.Getenv("DATA_DB_PATH")
 	var validKeys []string
 	// Store credentials
 	for credKey, credential := range issuerData.CredentialConfigurationsSupported {
-		err := workflow.ExecuteActivity(ctx, StoreOrUpdateCredentialsActivity, input.IssuerID, issuerData.Display[0].Name, credKey, dbPath, credential).Get(ctx, nil)
+		castedCredential := Credential(credential)
+		activityInput := StoreCredentialsActivityInput{
+			IssuerData: issuerData,
+			IssuerID:   input.IssuerID,
+			DBPath:     dbPath,
+			CredKey:    credKey,
+			IssuerName: *issuerData.Display[0].Name,
+			Credential: castedCredential,
+		}
+		err := workflow.ExecuteActivity(ctx, activityInput).Get(ctx, nil)
 		if err != nil {
 			var appErr *temporal.ApplicationError
 			if errors.As(err, &appErr) {
@@ -72,22 +61,18 @@
 
 				if errType == "RestartFromFetch" {
 					logger.Warn("Restarting workflow from FetchCredentialIssuerActivity")
-					return "", workflow.NewContinueAsNewError(ctx, CredentialWorkflow, input)
+					// return "", workflow.NewContinueAsNewError(ctx, CredentialWorkflow, input)
+					return CredentialWorkflowResponse{Message: ""}, workflow.NewContinueAsNewError(ctx, CredentialWorkflow, input)
 				}
->>>>>>> 7de4491f
 			}
-			return "", err
+			return CredentialWorkflowResponse{Message: ""}, err
 		}
-<<<<<<< HEAD
-		return CredentialWorkflowResponse{Message: ""}, err
-=======
 		validKeys = append(validKeys, credKey)
 	}
 	err = workflow.ExecuteActivity(ctx, CleanupCredentialsActivity, input.IssuerID, dbPath, validKeys).Get(ctx, nil)
 	if err != nil {
 		logger.Error("FCleanupCredentialsActivity failed", "error", err)
-		return "", err
->>>>>>> 7de4491f
+		return CredentialWorkflowResponse{Message: ""}, err
 	}
 
 	successMessage := fmt.Sprintf("Credentials Workflow completed successfully for URL: %s", input.BaseURL)
