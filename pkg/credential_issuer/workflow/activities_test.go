package workflow

import (
	"database/sql"
	"encoding/json"
	"fmt"
	"net/http"
	"net/http/httptest"
	"os"
	"testing"

	credentialissuer "github.com/forkbombeu/didimo/pkg/credential_issuer"
	"github.com/stretchr/testify/assert"
	"go.temporal.io/sdk/testsuite"
	_ "modernc.org/sqlite"
	_ "modernc.org/sqlite/lib"
)

var wellKnownJSON = `{
  "credential_issuer": "https://dev.issuer1.forkbomb.eu/credential_issuer",
  "credential_endpoint": "https://dev.issuer1.forkbomb.eu/credential_issuer/credential",
  "authorization_servers": [
    "https://dev.authz-server1.forkbomb.eu/authz_server"
  ],
  "display": [
    {
      "name": "Forkbomb Test Issuer",
      "locale": "en-US"
    }
  ],
  "jwks": {
    "keys": [
      {
        "kid": "did:dyne:sandbox.genericissuer:3suepGGjNHJmGDBebsCmapkdfBfXwFZzEQcEAMu7EdwA#es256_public_key",
        "crv": "P-256",
        "alg": "ES256",
        "kty": "EC"
      }
    ]
  },
  "credential_configurations_supported": {
    "discount_from_voucher": {
      "format": "vc+sd-jwt",
      "cryptographic_binding_methods_supported": [
        "jwk",
        "did:dyne:sandbox.signroom"
      ],
      "credential_signing_alg_values_supported": [
        "ES256"
      ],
      "proof_types_supported": {
        "jwt": {
          "proof_signing_alg_values_supported": [
            "ES256"
          ]
        }
      },
      "display": [
        {
          "name": "Get discount from Voucher dev",
          "locale": "en-US",
          "logo": {
            "url": "https://avatars.githubusercontent.com/u/96812851?s=200&v=4",
            "alt_text": "Get discount from Voucher dev logo",
            "uri": "https://avatars.githubusercontent.com/u/96812851?s=200&v=4"
          },
          "background_color": "#12107c",
          "text_color": "#FFFFFF",
          "description": "Get a special discount for all plans of DIDroom! Enter your voucher and get a discount credential."
        }
      ],
      "vct": "discount_from_voucher",
      "claims": {
        "has_discount_from_voucher": {
          "mandatory": true,
          "display": [
            {
              "locale": "en-US",
              "name": "Has a discount from Voucher"
            }
          ]
        }
      }
    }
  }
}`

func TestFetchCredentialsIssuerActivity(t *testing.T) {
	testCases := []struct {
		name         string
		mockResponse string
		expectError  bool
	}{
		{
			name:         "Valid Response",
			mockResponse: wellKnownJSON,
			expectError:  false,
		},
		{
			name:         "Invalid JSON",
			mockResponse: `invalid-json`,
			expectError:  true,
		},
	}

	for _, tc := range testCases {
		t.Run(tc.name, func(t *testing.T) {
			testSuite := &testsuite.WorkflowTestSuite{}
			env := testSuite.NewTestActivityEnvironment()
			env.RegisterActivity(FetchCredentialIssuerActivity)

			server := httptest.NewServer(http.HandlerFunc(func(w http.ResponseWriter, r *http.Request) {
				fmt.Fprint(w, tc.mockResponse)
			}))
			defer server.Close()

			val, err := env.ExecuteActivity(FetchCredentialIssuerActivity, server.URL)
			if tc.expectError {
				assert.Error(t, err, "Expected an error")
				return
			}

			assert.NoError(t, err, "Did not expect an error")

			var issuerData credentialissuer.OpenidCredentialIssuerSchemaJson
			err = val.Get(&issuerData)
			assert.NoError(t, err, "Expected no error when retrieving activity result")
		})
	}
}

type mockCredentials struct {
	CredentialDefinition                 *credentialissuer.CredentialDefinition                      `json:"credential_definition,omitempty"`
	CredentialSigningAlgValuesSupported  []credentialissuer.CredentialSigningAlgValuesSupportedElem  `json:"credential_signing_alg_values_supported,omitempty"`
	CryptographicBindingMethodsSupported []credentialissuer.CryptographicBindingMethodsSupportedElem `json:"cryptographic_binding_methods_supported,omitempty"`
	Display                              []credentialissuer.DisplayElem_1                            `json:"display,omitempty"`
	Format                               string                                                      `json:"format"`
	ProofTypesSupported                  credentialissuer.ProofTypesSupported                        `json:"proof_types_supported,omitempty"`
	Scope                                *string                                                     `json:"scope,omitempty"`
}

func TestStoreOrUpdateCredentialsActivity(t *testing.T) {

	var issuerData credentialissuer.OpenidCredentialIssuerSchemaJson
	err := json.Unmarshal([]byte(wellKnownJSON), &issuerData)
	assert.NoError(t, err, "Did not expect an error")

	testCases := []struct {
		name         string
		dbPath       string
		credential   mockCredentials
		expectError  bool
		expectedRows int
	}{
		{
			name:         "Valid Data - Insert",
			credential:   mockCredentials(issuerData.CredentialConfigurationsSupported["discount_from_voucher"]),
			expectError:  false,
			expectedRows: 1,
		},
		{
			name:         "Valid Data - Update",
			credential:   mockCredentials(issuerData.CredentialConfigurationsSupported["discount_from_voucher"]),
			expectError:  false,
			expectedRows: 1,
		},
		{
			name:         "Fail to Open DB",
			credential:   mockCredentials{},
			dbPath:       "/invalid/path/to/db.sqlite", // Simulate a non-writable or non-existent path
			expectError:  true,
			expectedRows: 0,
		},
	}

	for _, tc := range testCases {
		t.Run(tc.name, func(t *testing.T) {
			testSuite := &testsuite.WorkflowTestSuite{}
			env := testSuite.NewTestActivityEnvironment()
			env.RegisterActivity(StoreOrUpdateCredentialsActivity)

			// Set up the database
			dbPath := tc.dbPath
			var tempFile *os.File
			var err error

			// Only create a temp file if no custom path is set (to simulate DB failure)
			if dbPath == "" {
				tempFile, err = os.CreateTemp("", "test_db_*.sqlite")
				assert.NoError(t, err, "Expected no error creating temp file")
				defer os.Remove(tempFile.Name())
				dbPath = tempFile.Name()
			}

			db, err := sql.Open("sqlite", dbPath)
			assert.NoError(t, err, "Expected no error opening database")
			defer db.Close()

			_, err = db.Exec(`
				CREATE TABLE IF NOT EXISTS credentials (
					format TEXT,
					issuer_name TEXT,
					name TEXT,
					locale TEXT,
					logo TEXT,
					credential_issuer TEXT,
					key TEXT PRIMARY KEY,
					json TEXT,
					created TIMESTAMP,
					updated TIMESTAMP
				);
			`)
			if !tc.expectError {
				assert.NoError(t, err, "Expected no error creating test database schema")
			}
			_, err = db.Exec(`CREATE UNIQUE INDEX idx_fihXiaFPhk ON credentials (key, credential_issuer);`)
			if !tc.expectError {
				assert.NoError(t, err, "Expected no error creating test database schema")
			}

			// Insert initial credential if updating
			if tc.name == "Valid Data - Update" {
				initialCredential := struct {
					Format           string `json:"format"`
					Name             string `json:"name"`
					Locale           string `json:"locale"`
					Logo             string `json:"logo"`
					CredentialIssuer string `json:"credential_issuer"`
					Key              string `json:"key"`
					Json             string `json:"json"`
				}{
					Format:           "JSON-LD",
					Name:             "CredentialName",
					Locale:           "en-US",
					Logo:             "https://example.com/logo.png",
					CredentialIssuer: "issuerID",
					Key:              "credKey",
					Json:             `{"format": "JSON-LD"}`,
				}
				_, err = db.Exec(`
					INSERT INTO credentials(
						format, name, locale, logo, credential_issuer, key, json, created, updated
					) VALUES (?, ?, ?, ?, ?, ?, ?, CURRENT_TIMESTAMP, CURRENT_TIMESTAMP)
				`, initialCredential.Format, initialCredential.Name, initialCredential.Locale, initialCredential.Logo,
					initialCredential.CredentialIssuer, initialCredential.Key, initialCredential.Json)
				assert.NoError(t, err, "Expected no error inserting initial credential")
				tc.credential.Display[0].Name = "UpdatedCredentialName"
			}

			// Execute the activity
			issuerID := "issuerID"
			issuerName := "issuerName"
			credKey := "credKey"

			_, err = env.ExecuteActivity(StoreOrUpdateCredentialsActivity, issuerID, issuerName, credKey, dbPath, tc.credential)
			if tc.expectError {
				assert.Error(t, err, "Expected an error from StoreOrUpdateCredentialsActivity")
				return
			}

			// Check database row count
			var count int
			err = db.QueryRow(`SELECT COUNT(*) FROM credentials WHERE key = ?`, credKey).Scan(&count)
			assert.NoError(t, err, "Expected no error querying database")
			assert.Equal(t, tc.expectedRows, count, "Unexpected row count in credentials table")

			// Additional check for update test
			if tc.name == "Valid Data - Update" {
				// Verify that the credential is updated
				var updatedName string
				err = db.QueryRow(`SELECT name FROM credentials WHERE key = ?`, credKey).Scan(&updatedName)
				assert.NoError(t, err, "Expected no error querying updated credential name")
				assert.Equal(t, "UpdatedCredentialName", updatedName, "Credential name should be updated")
			}
		})
	}
}

func TestCleanupCredentialsActivity(t *testing.T) {
	var issuerData credentialissuer.OpenidCredentialIssuerSchemaJson
	err := json.Unmarshal([]byte(wellKnownJSON), &issuerData)
	assert.NoError(t, err, "Did not expect an error")

	testCases := []struct {
		name         string
		dbPath       string
		issuerID     string
		validKeys    []string
		expectError  bool
		expectedRows int
	}{
		{
			name:        "Valid Data - Cleanup",
			issuerID:    "issuerID",
			validKeys:   []string{"validKey1", "validKey2"},
			expectError: false,
			// Assuming only valid keys remain
			expectedRows: 2,
		},
		{
			name:         "Fail to Open DB",
			issuerID:     "issuerID",
			validKeys:    []string{"validKey1", "validKey2"},
			dbPath:       "/invalid/path/to/db.sqlite", // Simulate a non-writable or non-existent path
			expectError:  true,
			expectedRows: 0,
		},
		{
			name:        "No Keys to Cleanup",
			issuerID:    "issuerID",
			validKeys:   []string{}, // No valid keys
			expectError: false,
			// Assuming all records will be deleted (if they exist)
			expectedRows: 0,
		},
	}

	for _, tc := range testCases {
		t.Run(tc.name, func(t *testing.T) {
			testSuite := &testsuite.WorkflowTestSuite{}
			env := testSuite.NewTestActivityEnvironment()
			env.RegisterActivity(CleanupCredentialsActivity)

			// Set up the database
			dbPath := tc.dbPath
			var tempFile *os.File
			var err error

			// Only create a temp file if no custom path is set (to simulate DB failure)
			if dbPath == "" {
				tempFile, err = os.CreateTemp("", "test_db_*.sqlite")
				assert.NoError(t, err, "Expected no error creating temp file")
				defer os.Remove(tempFile.Name())
				dbPath = tempFile.Name()
			}

			db, err := sql.Open("sqlite", dbPath)
			assert.NoError(t, err, "Expected no error opening database")
			defer db.Close()

			_, err = db.Exec(`
				CREATE TABLE IF NOT EXISTS credentials (
					format TEXT,
					issuer_name TEXT,
					name TEXT,
					locale TEXT,
					logo TEXT,
					credential_issuer TEXT,
					key TEXT PRIMARY KEY,
					json TEXT,
					created TIMESTAMP,
					updated TIMESTAMP
				);
			`)
			if !tc.expectError {
				assert.NoError(t, err, "Expected no error creating test database schema")
			}

			// Insert some initial data
			if len(tc.validKeys) > 0 && !tc.expectError {
				for _, key := range tc.validKeys {
					_, err := db.Exec(`
						INSERT INTO credentials(format, issuer_name, name, locale, logo, credential_issuer, key, json, created, updated)
						VALUES (?, ?, ?, ?, ?, ?, ?, ?, CURRENT_TIMESTAMP, CURRENT_TIMESTAMP)
					`, "JSON-LD", "issuerName", "CredentialName", "en-US", "https://example.com/logo.png", tc.issuerID, key, `{"format": "JSON-LD"}`)
					assert.NoError(t, err, "Expected no error inserting initial credential")
				}
			}
			var input = StoreCredentialsActivityInput{
				IssuerData: &issuerData,
				DBPath:     dbPath,
				IssuerID:   "Test_Issuer",
			}

<<<<<<< HEAD
			_, err = env.ExecuteActivity(StoreCredentialsActivity, input)
=======
			// Execute the activity
			_, err = env.ExecuteActivity(CleanupCredentialsActivity, tc.issuerID, dbPath, tc.validKeys)
>>>>>>> 7de4491f
			if tc.expectError {
				assert.Error(t, err, "Expected an error from CleanupCredentialsActivity")
				return
			}

			// Check database row count
			var count int
			err = db.QueryRow(`SELECT COUNT(*) FROM credentials WHERE credential_issuer = ?`, tc.issuerID).Scan(&count)
			assert.NoError(t, err, "Expected no error querying database")
			assert.Equal(t, tc.expectedRows, count, "Unexpected row count in credentials table")
		})
	}
}

func TestFetchIssuersActivity(t *testing.T) {
	testSuite := &testsuite.WorkflowTestSuite{}
	env := testSuite.NewTestActivityEnvironment()
	env.RegisterActivity(FetchIssuersActivity)

	val, err := env.ExecuteActivity(FetchIssuersActivity)
	var result FetchIssuersActivityResponse
	assert.NoError(t, val.Get(&result))
	assert.NoError(t, err)
}

func TestExtractHrefsFromApiResponse(t *testing.T) {
	root := ApiResponse{
		Items: []Item{
			{
				Did:  "did:example:123",
				Href: "https://example.com/123",
			},
			{
				Did:  "did:example:456",
				Href: "https://example.com/456",
			},
		},
		Links: Links{
			First: "https://example.com/first",
			Last:  "https://example.com/last",
			Next:  "https://example.com/next",
			Prev:  "https://example.com/prev",
		},
		PageSize: 2,
		Self:     "https://example.com/self",
		Total:    4,
	}
	hrefs, err := extractHrefsFromApiResponse(root)
	assert.NoError(t, err)
	assert.Equal(t, []string{"https://example.com/123", "https://example.com/456"}, hrefs)
}

func TestCheckIfCredentialIssuersExist(t *testing.T) {
	testCases := []struct {
		name         string
		url          string
		expectError  bool
		expectedRows int
	}{
		{
			name:         "Valid URL",
			url:          "https://example.com/123",
			expectError:  false,
			expectedRows: 1,
		},
		{
			name:         "Invalid URL",
			url:          "https://example.com/invalid",
			expectError:  false,
			expectedRows: 0,
		},
	}

	for _, tc := range testCases {
		t.Run(tc.name, func(t *testing.T) {
			//I need to implement with a test database
		})
	}
}<|MERGE_RESOLUTION|>--- conflicted
+++ resolved
@@ -16,74 +16,6 @@
 	_ "modernc.org/sqlite/lib"
 )
 
-var wellKnownJSON = `{
-  "credential_issuer": "https://dev.issuer1.forkbomb.eu/credential_issuer",
-  "credential_endpoint": "https://dev.issuer1.forkbomb.eu/credential_issuer/credential",
-  "authorization_servers": [
-    "https://dev.authz-server1.forkbomb.eu/authz_server"
-  ],
-  "display": [
-    {
-      "name": "Forkbomb Test Issuer",
-      "locale": "en-US"
-    }
-  ],
-  "jwks": {
-    "keys": [
-      {
-        "kid": "did:dyne:sandbox.genericissuer:3suepGGjNHJmGDBebsCmapkdfBfXwFZzEQcEAMu7EdwA#es256_public_key",
-        "crv": "P-256",
-        "alg": "ES256",
-        "kty": "EC"
-      }
-    ]
-  },
-  "credential_configurations_supported": {
-    "discount_from_voucher": {
-      "format": "vc+sd-jwt",
-      "cryptographic_binding_methods_supported": [
-        "jwk",
-        "did:dyne:sandbox.signroom"
-      ],
-      "credential_signing_alg_values_supported": [
-        "ES256"
-      ],
-      "proof_types_supported": {
-        "jwt": {
-          "proof_signing_alg_values_supported": [
-            "ES256"
-          ]
-        }
-      },
-      "display": [
-        {
-          "name": "Get discount from Voucher dev",
-          "locale": "en-US",
-          "logo": {
-            "url": "https://avatars.githubusercontent.com/u/96812851?s=200&v=4",
-            "alt_text": "Get discount from Voucher dev logo",
-            "uri": "https://avatars.githubusercontent.com/u/96812851?s=200&v=4"
-          },
-          "background_color": "#12107c",
-          "text_color": "#FFFFFF",
-          "description": "Get a special discount for all plans of DIDroom! Enter your voucher and get a discount credential."
-        }
-      ],
-      "vct": "discount_from_voucher",
-      "claims": {
-        "has_discount_from_voucher": {
-          "mandatory": true,
-          "display": [
-            {
-              "locale": "en-US",
-              "name": "Has a discount from Voucher"
-            }
-          ]
-        }
-      }
-    }
-  }
-}`
 
 func TestFetchCredentialsIssuerActivity(t *testing.T) {
 	testCases := []struct {
@@ -145,28 +77,30 @@
 	err := json.Unmarshal([]byte(wellKnownJSON), &issuerData)
 	assert.NoError(t, err, "Did not expect an error")
 
+	credential := Credential(issuerData.CredentialConfigurationsSupported["discount_from_voucher"]) 
+
 	testCases := []struct {
 		name         string
 		dbPath       string
-		credential   mockCredentials
+		credential   Credential
 		expectError  bool
 		expectedRows int
 	}{
 		{
 			name:         "Valid Data - Insert",
-			credential:   mockCredentials(issuerData.CredentialConfigurationsSupported["discount_from_voucher"]),
+			credential:   credential,
 			expectError:  false,
 			expectedRows: 1,
 		},
 		{
 			name:         "Valid Data - Update",
-			credential:   mockCredentials(issuerData.CredentialConfigurationsSupported["discount_from_voucher"]),
+			credential:   credential,
 			expectError:  false,
 			expectedRows: 1,
 		},
 		{
 			name:         "Fail to Open DB",
-			credential:   mockCredentials{},
+			credential:   Credential{},
 			dbPath:       "/invalid/path/to/db.sqlite", // Simulate a non-writable or non-existent path
 			expectError:  true,
 			expectedRows: 0,
@@ -251,8 +185,16 @@
 			issuerID := "issuerID"
 			issuerName := "issuerName"
 			credKey := "credKey"
-
-			_, err = env.ExecuteActivity(StoreOrUpdateCredentialsActivity, issuerID, issuerName, credKey, dbPath, tc.credential)
+			input := StoreCredentialsActivityInput{
+				IssuerData: &issuerData,
+				IssuerID:   issuerID,
+				DBPath:     dbPath,
+				CredKey:    credKey,
+				IssuerName: issuerName,
+				Credential: tc.credential,
+			}
+
+			_, err = env.ExecuteActivity(StoreOrUpdateCredentialsActivity, input)
 			if tc.expectError {
 				assert.Error(t, err, "Expected an error from StoreOrUpdateCredentialsActivity")
 				return
@@ -366,18 +308,9 @@
 					assert.NoError(t, err, "Expected no error inserting initial credential")
 				}
 			}
-			var input = StoreCredentialsActivityInput{
-				IssuerData: &issuerData,
-				DBPath:     dbPath,
-				IssuerID:   "Test_Issuer",
-			}
-
-<<<<<<< HEAD
-			_, err = env.ExecuteActivity(StoreCredentialsActivity, input)
-=======
+
 			// Execute the activity
 			_, err = env.ExecuteActivity(CleanupCredentialsActivity, tc.issuerID, dbPath, tc.validKeys)
->>>>>>> 7de4491f
 			if tc.expectError {
 				assert.Error(t, err, "Expected an error from CleanupCredentialsActivity")
 				return
@@ -391,6 +324,7 @@
 		})
 	}
 }
+
 
 func TestFetchIssuersActivity(t *testing.T) {
 	testSuite := &testsuite.WorkflowTestSuite{}
