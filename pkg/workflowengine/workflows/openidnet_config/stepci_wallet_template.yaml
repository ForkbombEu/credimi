--- conflicted
+++ resolved
@@ -23,13 +23,8 @@
           headers:
             Content-Type: application/json
             accept: application/json
-<<<<<<< HEAD
-          # prettier-ignore
-          json: 
-=======
           json:
             #prettier-ignore
->>>>>>> 55682f97
             [[.form | toYAML | nindent 12 | trim]]
           captures:
             plan_id:
