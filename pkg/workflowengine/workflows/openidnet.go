// SPDX-FileCopyrightText: 2025 Forkbomb BV
//
// SPDX-License-Identifier: AGPL-3.0-or-later

// Package workflows provides implementations of workflows for the OpenID certification site.
// It includes the OpenIDNetWorkflow for conformance checks and the OpenIDNetLogsWorkflow
// for draining logs from the OpenID certification site.
package workflows

import (
	"fmt"
	"net/url"
	"strings"
	"time"

	"github.com/forkbombeu/credimi/pkg/internal/errorcodes"
	"github.com/forkbombeu/credimi/pkg/utils"
	"github.com/forkbombeu/credimi/pkg/workflowengine"
	"github.com/forkbombeu/credimi/pkg/workflowengine/activities"
	"github.com/google/uuid"
	"go.temporal.io/api/enums/v1"
	"go.temporal.io/sdk/client"
	"go.temporal.io/sdk/temporal"
	"go.temporal.io/sdk/workflow"
)

// SignalData represents the data structure for signals used in the workflow.
type SignalData struct {
	Success bool
	Reason  string
}

// OpenIDNetTaskQueue is the task queue for OpenIDNet workflows.
const (
	OpenIDNetTaskQueue          = "OpenIDNetTaskQueue"
	OpenIDNetStepCITemplatePath = "pkg/workflowengine/workflows/openidnet_config/stepci_wallet_template.yaml"
	OpenIDNetSubscription       = "openidnet-logs"
	OpenIDNetStartCheckSignal   = "start-openidnet-check-log-update"
	OpenIDNetStopCheckSignal    = "stop-openidnet-check-log-update"
)

// OpenIDNetWorkflow is a workflow that performs conformance checks on the OpenID certification site.
type OpenIDNetWorkflow struct{}

// Name returns the name of the OpenIDNetWorkflow.
func (OpenIDNetWorkflow) Name() string {
	return "Conformance check on https://www.certification.openid.net"
}

// GetOptions Configure sets up the workflow with the necessary options.
func (OpenIDNetWorkflow) GetOptions() workflow.ActivityOptions {
	return DefaultActivityOptions
}

// Workflow is the main workflow function for the OpenIDNetWorkflow. It orchestrates
// the execution of various activities and child workflows to perform conformance checks
// and send notifications to the user.
//
// Parameters:
//   - ctx: The workflow context used to manage workflow execution.
//   - input: The input data for the workflow, including payload and configuration.
//
// Returns:
//   - workflowengine.WorkflowResult: The result of the workflow execution, including
//     a message and log data.
//   - error: An error if the workflow fails at any step.
//
// Workflow Steps:
//  1. Configure and execute the StepCIWorkflowActivity to perform initial checks.
//  2. Generate a URL with query parameters for the user to continue the process.
//  3. Configure and execute the SendMailActivity to notify the user via email.
//  4. Execute a child workflow (OpenIDNetLogsWorkflow) asynchronously to monitor logs.
//  5. Wait for either a signal ("openidnet-check-result-signal") or the completion of the child workflow.
//  6. Process the signal data to determine the success or failure of the workflow.
//
// Notes:
//   - The workflow uses a selector to wait for either a signal or the child workflow's completion.
//   - If the signal data indicates failure, the workflow terminates with a failure message.
//   - The workflow relies on environment variables (e.g., OPENIDNET_TOKEN) for configuration.
func (w *OpenIDNetWorkflow) Workflow(
	ctx workflow.Context,
	input workflowengine.WorkflowInput,
) (workflowengine.WorkflowResult, error) {
	logger := workflow.GetLogger(ctx)
	ctx = workflow.WithActivityOptions(ctx, w.GetOptions())
	runMetadata := workflowengine.WorkflowErrorMetadata{
		WorkflowName: w.Name(),
		WorkflowID:   workflow.GetInfo(ctx).WorkflowExecution.ID,
		Namespace:    workflow.GetInfo(ctx).Namespace,
		TemporalUI: fmt.Sprintf(
			"%s/my/tests/runs/%s/%s",
			input.Config["app_url"],
			workflow.GetInfo(ctx).WorkflowExecution.ID,
			workflow.GetInfo(ctx).WorkflowExecution.RunID,
		),
	}
	stepCIWorkflowActivity := activities.NewStepCIWorkflowActivity()
	variant, ok := input.Payload["variant"].(string)
	if !ok || variant == "" {
		return workflowengine.WorkflowResult{}, workflowengine.NewMissingPayloadError(
			"variant",
			runMetadata,
		)
	}
	form, ok := input.Payload["form"]
	if !ok || form == nil {
		return workflowengine.WorkflowResult{}, workflowengine.NewMissingPayloadError(
			"form",
			runMetadata,
		)
	}
	template, ok := input.Config["template"].(string)
	if !ok || template == "" {
		return workflowengine.WorkflowResult{}, workflowengine.NewMissingConfigError(
			"template",
			runMetadata,
		)
	}
	stepCIInput := workflowengine.ActivityInput{
		Payload: map[string]any{
			"variant": variant,
			"form":    form,
		},
		Config: map[string]string{
			"template": template,
			"token":    utils.GetEnvironmentVariable("OPENIDNET_TOKEN", nil, true),
		},
	}
	var stepCIResult workflowengine.ActivityResult
	err := stepCIWorkflowActivity.Configure(&stepCIInput)
	if err != nil {
		logger.Error(" StepCI configure failed", "error", err)
		return workflowengine.WorkflowResult{}, workflowengine.NewWorkflowError(err, runMetadata)
	}
	err = workflow.ExecuteActivity(ctx, stepCIWorkflowActivity.Name(), stepCIInput).
		Get(ctx, &stepCIResult)
	if err != nil {
		logger.Error("StepCIExecution failed", "error", err)
		return workflowengine.WorkflowResult{}, workflowengine.NewWorkflowError(err, runMetadata)
	}
	result, ok := stepCIResult.Output.(map[string]any)["captures"].(map[string]any)["result"].(string)
	if !ok {
		result = ""
	}
<<<<<<< HEAD
	baseURL := input.Payload["app_url"].(string) + "/tests/wallet-openidnet"
=======
	appURL, ok := input.Payload["app_url"].(string)
	if !ok || appURL == "" {
		errCode := errorcodes.Codes[errorcodes.MissingOrInvalidPayload]
		appErr := workflowengine.NewAppError(errCode, "app_url")
		return workflowengine.WorkflowResult{}, workflowengine.NewWorkflowError(appErr, runMetadata)
	}
	baseURL := appURL + "/tests/wallet"
>>>>>>> 1a3b1dd9
	u, err := url.Parse(baseURL)
	if err != nil {
		errCode := errorcodes.Codes[errorcodes.ParseURLFailed]
		appErr := workflowengine.NewAppError(errCode, baseURL)
		return workflowengine.WorkflowResult{}, workflowengine.NewWorkflowError(appErr, runMetadata)
	}
	query := u.Query()
	query.Set("workflow-id", workflow.GetInfo(ctx).WorkflowExecution.ID)
	query.Set("qr", result)
	namespace, ok := input.Config["namespace"].(string)

	if !ok || namespace == "" {
		errCode := errorcodes.Codes[errorcodes.MissingOrInvalidConfig]
		appErr := workflowengine.NewAppError(errCode, "namespace")
		return workflowengine.WorkflowResult{}, workflowengine.NewWorkflowError(appErr, runMetadata)
	}
	query.Set("namespace", input.Config["namespace"].(string))
	u.RawQuery = query.Encode()

	emailActivity := activities.NewSendMailActivity()
	userMail, ok := input.Payload["user_mail"].(string)
	if !ok || userMail == "" {
		errCode := errorcodes.Codes[errorcodes.MissingOrInvalidPayload]
		appErr := temporal.NewApplicationError(
			fmt.Sprintf("%s: 'user_mail'", errCode.Description),
			errCode.Code,
		)
		return workflowengine.WorkflowResult{}, workflowengine.NewWorkflowError(appErr, runMetadata)
	}

	emailInput := workflowengine.ActivityInput{
		Config: map[string]string{
			"recipient": userMail,
		},
		Payload: map[string]any{
			"subject": "[CREDIMI] Action required to continue your conformance checks",
			"body": fmt.Sprintf(`
		<html>
			<body>
				<p>Please click on the following link:</p>
				<p><a href="%s" target="_blank" rel="noopener">%s</a></p>
			</body>
		</html>
	`, u.String(), u.String()),
		},
	}
	err = emailActivity.Configure(&emailInput)
	if err != nil {
		logger.Error("Email activity configure failed", "error", err)
		return workflowengine.WorkflowResult{}, workflowengine.NewWorkflowError(err, runMetadata)
	}
	err = workflow.ExecuteActivity(ctx, emailActivity.Name(), emailInput).Get(ctx, nil)
	if err != nil {
		logger.Error("Failed to send mail to user ", "error", err)
		return workflowengine.WorkflowResult{}, workflowengine.NewWorkflowError(err, runMetadata)
	}

	rid, ok := stepCIResult.Output.(map[string]any)["captures"].(map[string]any)["rid"].(string)
	if !ok {
		rid = ""
	}

	childCtx, cancelHandler := workflow.WithCancel(ctx)
	defer cancelHandler()

	child := OpenIDNetLogsWorkflow{}
	childCtx = child.Configure(childCtx)
	// Execute child workflow asynchronously
	logsWorkflow := workflow.ExecuteChildWorkflow(
		childCtx,
		child.Name(),
		workflowengine.WorkflowInput{
			Payload: map[string]any{
				"rid":     rid,
				"token":   utils.GetEnvironmentVariable("OPENIDNET_TOKEN"),
				"app_url": appURL,
			},
			Config: map[string]any{
				"interval": time.Second,
			},
		},
	)

	// Wait for either signal or child completion
	selector := workflow.NewSelector(ctx)
	var subWorkflowResponse workflowengine.WorkflowResult
	var data SignalData
	var signalSent bool

	selector.AddFuture(logsWorkflow, func(f workflow.Future) {
		if err := f.Get(ctx, &subWorkflowResponse); err != nil {
			if !temporal.IsCanceledError(err) {
				logger.Error("Child workflow failed", "error", err)
				subWorkflowResponse = workflowengine.WorkflowResult{
					Log: fmt.Sprintf("Child workflow failed: %s", err.Error()),
				}
			}
		}
	})

	signalChan := workflow.GetSignalChannel(ctx, "openidnet-check-result-signal")
	selector.AddReceive(signalChan, func(c workflow.ReceiveChannel, _ bool) {
		signalSent = true
		c.Receive(ctx, &data)
		cancelHandler()
		if err := logsWorkflow.Get(ctx, &subWorkflowResponse); err != nil {
			if !temporal.IsCanceledError(err) {
				logger.Error("Failed to get child workflow result", "error", err)
				subWorkflowResponse = workflowengine.WorkflowResult{
					Log: fmt.Sprintf("Failed to get child workflow result: %v", err.Error()),
				}
			}
		}
	})
	for !signalSent {
		selector.Select(ctx)
	}

	// Process the signal data
	if !data.Success {
		return workflowengine.WorkflowResult{
			Message: fmt.Sprintf("Workflow terminated with a failure message: %s", data.Reason),
			Log:     subWorkflowResponse.Log,
		}, nil
	}

	return workflowengine.WorkflowResult{
		Message: "Workflow completed successfully",
		Log:     subWorkflowResponse.Log,
	}, nil
}

// Start initializes and starts the OpenIDNetWorkflow execution.
// It loads environment variables, configures the Temporal client with the specified namespace,
// and sets up workflow options including a unique workflow ID and optional memo.
// The workflow is then executed with the provided input.
//
// Parameters:
//   - input: A WorkflowInput object containing configuration and input data for the workflow.
//
// Returns:
//   - result: A WorkflowResult object (currently empty in this implementation).
//   - err: An error if the workflow fails to start or if there is an issue with the Temporal client.
//
// Notes:
//   - The namespace defaults to "default" if not provided in the input configuration.
//   - The workflow ID is generated using a UUID to ensure uniqueness.
//   - The Temporal client is closed after the workflow execution is initiated.
func (w *OpenIDNetWorkflow) Start(
	input workflowengine.WorkflowInput,
) (result workflowengine.WorkflowResult, err error) {
	workflowOptions := client.StartWorkflowOptions{
		ID:                       "OpenIDNetCheckWorkflow" + uuid.NewString(),
		TaskQueue:                OpenIDNetTaskQueue,
		WorkflowExecutionTimeout: 24 * time.Hour,
	}

	return workflowengine.StartWorkflowWithOptions(workflowOptions, w.Name(), input)
}

// OpenIDNetLogsWorkflow is a workflow that drains logs from the OpenID certification site.
type OpenIDNetLogsWorkflow struct{}

// Name returns the name of the OpenIDNetLogsWorkflow.
func (OpenIDNetLogsWorkflow) Name() string {
	return "Drain logs from https://www.certification.openid.net"
}

// GetOptions returns the activity options for the OpenIDNetLogsWorkflow.
func (OpenIDNetLogsWorkflow) GetOptions() workflow.ActivityOptions {
	return DefaultActivityOptions
}

// Workflow is the main workflow function for the OpenIDNetLogsWorkflow.
// It periodically fetches logs from a specified URL and processes them
// based on the provided input configuration. The workflow listens for
// signals to trigger additional activities and terminates when a specific
// condition in the logs is met.
//
// Parameters:
//   - ctx: The workflow context used to manage workflow execution.
//   - input: The input configuration and payload for the workflow.
//
// Returns:
//   - workflowengine.WorkflowResult: Contains the collected logs upon
//     successful completion of the workflow.
//   - error: An error if the workflow fails during execution.
//
// Behavior:
//   - Fetches logs from a remote API using the provided input configuration.
//   - Listens for a signal ("wallet-test-start-log-update") to trigger
//     additional activities.
//   - Uses a timer to periodically fetch logs at intervals specified in
//     the input configuration.
//   - Terminates when the logs contain a "result" field with a value of
//     "INTERRUPTED" or "FINISHED".
//   - Sends logs to a specified endpoint when triggered by a signal.
func (w *OpenIDNetLogsWorkflow) Workflow(
	ctx workflow.Context,
	input workflowengine.WorkflowInput,
) (workflowengine.WorkflowResult, error) {
	logger := workflow.GetLogger(ctx)

	subCtx := workflow.WithActivityOptions(ctx, w.GetOptions())
	runMetadata := workflowengine.WorkflowErrorMetadata{
		WorkflowName: w.Name(),
		WorkflowID:   workflow.GetInfo(subCtx).WorkflowExecution.ID,
		Namespace:    workflow.GetInfo(subCtx).Namespace,
		TemporalUI: fmt.Sprintf(
			"%s/my/tests/runs/%s/%s",
			input.Config["app_url"],
			workflow.GetInfo(subCtx).WorkflowExecution.ID,
			workflow.GetInfo(subCtx).WorkflowExecution.RunID,
		),
	}

	getLogsInput := workflowengine.ActivityInput{
		Config: map[string]string{
			"method": "GET",
			"url": fmt.Sprintf(
				"%s/%s",
				"https://www.certification.openid.net/api/log/",
				url.PathEscape(input.Payload["rid"].(string)),
			),
		},
		Payload: map[string]any{
			"headers": map[string]any{
				"Authorization": fmt.Sprintf("Bearer %s", input.Payload["token"].(string)),
			},
			"query_params": map[string]any{
				"public": "false",
			},
		},
	}
	var logs []map[string]any
	startSignalChan := workflow.GetSignalChannel(subCtx, OpenIDNetStartCheckSignal)
	stopSignalChan := workflow.GetSignalChannel(subCtx, OpenIDNetStopCheckSignal)

	selector := workflow.NewSelector(subCtx)

	var isPolling bool

	var timerFuture workflow.Future
	var startTimer func()
	startTimer = func() {
		timerCtx, _ := workflow.WithCancel(subCtx)
		timerFuture = workflow.NewTimer(
			timerCtx,
			time.Duration(input.Config["interval"].(float64)),
		)
		selector.AddFuture(timerFuture, func(_ workflow.Future) {
			if isPolling {
				startTimer()
			}
		})
	}

	for {
		// Always listen for pause/resume signals
		selector.AddReceive(startSignalChan, func(c workflow.ReceiveChannel, _ bool) {
			var signalVal any
			c.Receive(subCtx, &signalVal)
			if !isPolling {
				isPolling = true
				startTimer()
				logger.Info("Received start signal, unpausing workflow")
			}
		})
		selector.AddReceive(stopSignalChan, func(c workflow.ReceiveChannel, _ bool) {
			var signalVal any
			c.Receive(subCtx, &signalVal)
			isPolling = false
			logger.Info("Received stop signal, pausing workflow")
		})

		// Wait for a signal or timer
		selector.Select(subCtx)

		// Skip activity execution if paused
		if !isPolling {
			continue
		}

		// Perform activity to fetch logs
		var HTTPActivity = activities.NewHTTPActivity()
		var HTTPResponse workflowengine.ActivityResult

		err := workflow.ExecuteActivity(subCtx, HTTPActivity.Name(), getLogsInput).
			Get(subCtx, &HTTPResponse)
		if err != nil {
			logger.Error("Failed to get logs", "error", err)
			return workflowengine.WorkflowResult{}, workflowengine.NewWorkflowError(
				err,
				runMetadata,
			)
		}

		logs = AsSliceOfMaps(HTTPResponse.Output.(map[string]any)["body"])

		triggerLogsInput := workflowengine.ActivityInput{
			Config: map[string]string{
				"method": "POST",
				"url": fmt.Sprintf(
					"%s/%s",
					input.Payload["app_url"].(string),
					"api/compliance/send-log-update",
				),
			},
			Payload: map[string]any{
				"headers": map[string]any{
					"Content-Type": "application/json",
				},
				"body": map[string]any{
					"workflow_id": strings.TrimSuffix(
						workflow.GetInfo(subCtx).WorkflowExecution.ID,
						"-log",
					),
					"logs": logs,
				},
			},
		}

		err = workflow.ExecuteActivity(subCtx, HTTPActivity.Name(), triggerLogsInput).
			Get(subCtx, nil)
		if err != nil {
			logger.Error("Failed to send logs", "error", err)
			return workflowengine.WorkflowResult{}, workflowengine.NewWorkflowError(
				err,
				runMetadata,
			)
		}

		// Stop if logs are done
		if len(logs) > 0 {
			if result, ok := logs[len(logs)-1]["result"].(string); ok {
				if result == "INTERRUPTED" || result == "FINISHED" {
					return workflowengine.WorkflowResult{Log: logs}, nil
				}
			}
		}
	}
}

// Configure sets up the OpenIDNetLogsWorkflow with specific child workflow options.
// It configures the child workflow to have a unique WorkflowID by appending "-log"
// to the parent workflow's ID and sets the ParentClosePolicy to terminate the child
// workflow when the parent workflow is closed.
//
// Parameters:
//   - ctx: The workflow.Context for the current workflow execution.
//
// Returns:
//   - A new workflow.Context configured with the specified child workflow options.
func (w *OpenIDNetLogsWorkflow) Configure(ctx workflow.Context) workflow.Context {
	childOptions := workflow.ChildWorkflowOptions{
		WorkflowID:        workflow.GetInfo(ctx).WorkflowExecution.ID + "-log",
		ParentClosePolicy: enums.PARENT_CLOSE_POLICY_TERMINATE,
	}
	return workflow.WithChildOptions(ctx, childOptions)
}

func AsSliceOfMaps(val any) []map[string]any {
	if v, ok := val.([]map[string]any); ok {
		return v
	}
	if arr, ok := val.([]any); ok {
		res := make([]map[string]any, 0, len(arr))
		for _, item := range arr {
			if m, ok := item.(map[string]any); ok {
				res = append(res, m)
			}
		}
		return res
	}
	return nil
}<|MERGE_RESOLUTION|>--- conflicted
+++ resolved
@@ -142,17 +142,14 @@
 	if !ok {
 		result = ""
 	}
-<<<<<<< HEAD
-	baseURL := input.Payload["app_url"].(string) + "/tests/wallet-openidnet"
-=======
+  
 	appURL, ok := input.Payload["app_url"].(string)
 	if !ok || appURL == "" {
 		errCode := errorcodes.Codes[errorcodes.MissingOrInvalidPayload]
 		appErr := workflowengine.NewAppError(errCode, "app_url")
 		return workflowengine.WorkflowResult{}, workflowengine.NewWorkflowError(appErr, runMetadata)
 	}
-	baseURL := appURL + "/tests/wallet"
->>>>>>> 1a3b1dd9
+	baseURL := appURL + "/tests/wallet-openidnet"
 	u, err := url.Parse(baseURL)
 	if err != nil {
 		errCode := errorcodes.Codes[errorcodes.ParseURLFailed]
