--- conflicted
+++ resolved
@@ -148,11 +148,7 @@
 		logger.Error("StepCIExecution failed", "error", err)
 		return workflowengine.WorkflowResult{}, workflowengine.NewWorkflowError(err, runMetadata)
 	}
-<<<<<<< HEAD
-	result, ok := stepCIResult.Output.(map[string]any)["captures"].(map[string]any)["deeplink"].(string)
-=======
 	deeplink, ok := stepCIResult.Output.(map[string]any)["captures"].(map[string]any)["deeplink"].(string)
->>>>>>> 55682f97
 	if !ok {
 		deeplink = ""
 	}
@@ -259,7 +255,7 @@
 	return workflowengine.WorkflowResult{
 		Message: "Check completed successfully",
 		Output: map[string]any{
-			"deeplink": result,
+			"deeplink": deeplink,
 		},
 		Log: subWorkflowResponse.Log,
 	}, nil
