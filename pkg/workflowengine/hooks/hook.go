// SPDX-FileCopyrightText: 2025 Forkbomb BV
//
// SPDX-License-Identifier: AGPL-3.0-or-later

// Package hooks provides functionality to manage and run Temporal workers
// for executing workflows and activities in a distributed system. It includes
// functions to start workers, register workflows and activities, and handle
// workflow execution.
package hooks

import (
	"context"
	"errors"
	"log"
	"reflect"
	"sync"
	"time"

	"github.com/forkbombeu/credimi/pkg/internal/temporalclient"
	"github.com/forkbombeu/credimi/pkg/utils"
	"github.com/forkbombeu/credimi/pkg/workflowengine"
	"github.com/forkbombeu/credimi/pkg/workflowengine/activities"
	"github.com/forkbombeu/credimi/pkg/workflowengine/pipeline"
	"github.com/forkbombeu/credimi/pkg/workflowengine/registry"
	"github.com/forkbombeu/credimi/pkg/workflowengine/workflows"
	"github.com/pocketbase/pocketbase"
	"github.com/pocketbase/pocketbase/core"
	"go.temporal.io/api/serviceerror"
	"go.temporal.io/sdk/activity"
	"go.temporal.io/sdk/client"
	"go.temporal.io/sdk/worker"
	"go.temporal.io/sdk/workflow"
)

// WorkersHook sets up a hook for the PocketBase application to
// create the namespaces for already existing orgs and starts the workers
// when the server starts. It binds a function to the OnServe event, which logs
// a message indicating that workers are starting and then asynchronously starts
// all workers by calling StartAllWorkers in a separate goroutine.
//
// Parameters:
//   - app: The PocketBase application instance to which the hook is attached.
func WorkersHook(app *pocketbase.PocketBase) {
	app.OnServe().BindFunc(func(se *core.ServeEvent) error {
		namespaces, err := FetchNamespaces(app)
		if err != nil {
			log.Fatalf("Failed to fetch namespaces: %v", err)
		}

		log.Printf("[WorkersHook] Ensuring %d namespace(s) are ready...", len(namespaces))

		for _, ns := range namespaces {
			if err := ensureNamespaceReadyWithRetry(ns); err != nil {
				log.Fatalf("[WorkersHook] Failed to connect to namespace %q: %v", ns, err)
			}
			log.Printf("[WorkersHook] Starting workers for namespace %q", ns)
			go StartAllWorkersByNamespace(ns)
		}

		log.Printf("[WorkersHook] All namespaces ready, workers started")
		return se.Next()
	})
	app.OnTerminate().BindFunc(func(_ *core.TerminateEvent) error {
		temporalclient.ShutdownClients()
		return nil
	})
}

type workerConfig struct {
	TaskQueue  string
	Workflows  []workflowengine.Workflow
	Activities []workflowengine.ExecutableActivity
}

func startWorker(ctx context.Context, c client.Client, config workerConfig, wg *sync.WaitGroup) {
	defer wg.Done()
	w := worker.New(c, config.TaskQueue, worker.Options{})

	for _, wf := range config.Workflows {
		w.RegisterWorkflowWithOptions(wf.Workflow, workflow.RegisterOptions{Name: wf.Name()})
	}

	for _, act := range config.Activities {
		w.RegisterActivityWithOptions(act.Execute, activity.RegisterOptions{Name: act.Name()})
	}
	shutdownCh := make(chan interface{})
	go func() {
		<-ctx.Done()
		close(shutdownCh)
	}()
	if err := w.Run(shutdownCh); err != nil {
		log.Printf("Failed to start worker for %s: %v", config.TaskQueue, err)
	}
}

<<<<<<< HEAD
func startPipelineWorker(ctx context.Context, c client.Client, wg *sync.WaitGroup) {
=======
func startPipelineWorker(client client.Client, wg *sync.WaitGroup) {
>>>>>>> 57d52dbd
	defer wg.Done()
	w := worker.New(c, pipeline.PipelineTaskQueue, worker.Options{})

	pipelineWf := &pipeline.PipelineWorkflow{}
	w.RegisterWorkflowWithOptions(
		pipelineWf.Workflow,
		workflow.RegisterOptions{Name: pipelineWf.Name()},
	)

	for _, step := range registry.Registry {
		switch step.Kind {
		case registry.TaskActivity:
			act := step.NewFunc().(workflowengine.ExecutableActivity)
			w.RegisterActivityWithOptions(act.Execute, activity.RegisterOptions{Name: act.Name()})
		case registry.TaskWorkflow:
			wf := step.NewFunc().(workflowengine.Workflow)
			w.RegisterWorkflowWithOptions(wf.Workflow, workflow.RegisterOptions{Name: wf.Name()})
		}
	}

	shutdownCh := make(chan interface{})
	go func() {
		<-ctx.Done()
		close(shutdownCh)
	}()
	if err := w.Run(shutdownCh); err != nil {
		log.Printf("Failed to start worker for %s: %v", pipeline.PipelineTaskQueue, err)
	}
}

<<<<<<< HEAD
var workerCancels sync.Map

=======
>>>>>>> 57d52dbd
func StartAllWorkersByNamespace(namespace string) {
	ctx, cancel := context.WithCancel(context.Background())
	workerCancels.Store(namespace, cancel)

	c, err := temporalclient.GetTemporalClientWithNamespace(namespace)
	if err != nil {
		log.Fatalf("Failed to connect to Temporal: %v", err)
	}

	var wg sync.WaitGroup

	workers := []workerConfig{
		{
			TaskQueue: workflows.OpenIDNetTaskQueue,
			Workflows: []workflowengine.Workflow{
				&workflows.OpenIDNetWorkflow{},
				&workflows.OpenIDNetLogsWorkflow{},
			},
			Activities: []workflowengine.ExecutableActivity{
				activities.NewStepCIWorkflowActivity(),
				activities.NewSendMailActivity(),
				activities.NewHTTPActivity(),
			},
		},
		{
			TaskQueue: workflows.EWCTaskQueue,
			Workflows: []workflowengine.Workflow{
				&workflows.EWCWorkflow{},
			},
			Activities: []workflowengine.ExecutableActivity{
				activities.NewStepCIWorkflowActivity(),
				activities.NewSendMailActivity(),
				activities.NewHTTPActivity(),
			},
		},
		{
			TaskQueue: workflows.EudiwTaskQueue,
			Workflows: []workflowengine.Workflow{
				&workflows.EudiwWorkflow{},
			},
			Activities: []workflowengine.ExecutableActivity{
				activities.NewStepCIWorkflowActivity(),
				activities.NewSendMailActivity(),
				activities.NewHTTPActivity(),
			},
		},
		{
			TaskQueue: workflows.CredentialsTaskQueue,
			Workflows: []workflowengine.Workflow{
				&workflows.CredentialsIssuersWorkflow{},
			},
			Activities: []workflowengine.ExecutableActivity{
				activities.NewCheckCredentialsIssuerActivity(),
				activities.NewJSONActivity(
					map[string]reflect.Type{
						"map": reflect.TypeOf(
							map[string]any{},
						),
					},
				),
				activities.NewSchemaValidationActivity(),
				activities.NewHTTPActivity(),
			},
		},
		{
			TaskQueue: workflows.WalletTaskQueue,
			Workflows: []workflowengine.Workflow{
				&workflows.WalletWorkflow{},
			},
			Activities: []workflowengine.ExecutableActivity{
				activities.NewParseWalletURLActivity(),
				activities.NewDockerActivity(),
				activities.NewJSONActivity(
					map[string]reflect.Type{
						"map": reflect.TypeOf(
							map[string]any{},
						),
					},
				),
				activities.NewHTTPActivity(),
			},
		},
		{
			TaskQueue: workflows.CustomCheckTaskQueque,
			Workflows: []workflowengine.Workflow{
				&workflows.CustomCheckWorkflow{},
			},
			Activities: []workflowengine.ExecutableActivity{
				activities.NewStepCIWorkflowActivity(),
				activities.NewHTTPActivity(),
			},
		},
		{
			TaskQueue: workflows.VLEIValidationTaskQueue,
			Workflows: []workflowengine.Workflow{
				&workflows.VLEIValidationWorkflow{},
			},
			Activities: []workflowengine.ExecutableActivity{
				activities.NewHTTPActivity(),
				activities.NewCESRParsingActivity(),
				activities.NewCESRValidateActivity(),
			},
		},
		{
			TaskQueue: workflows.VLEIValidationLocalTaskQueue,
			Workflows: []workflowengine.Workflow{
				&workflows.VLEIValidationLocalWorkflow{},
			},
			Activities: []workflowengine.ExecutableActivity{
				activities.NewCESRParsingActivity(),
				activities.NewCESRValidateActivity(),
			},
		},
	}

	for _, config := range workers {
		wg.Add(1)
		go startWorker(ctx, c, config, &wg)
	}

	wg.Add(1)
	go startPipelineWorker(ctx, c, &wg)

	go func() {
		wg.Wait()
		<-ctx.Done()
		log.Printf("Workers for namespace %s stopped", namespace)
	}()
}

func StopAllWorkersByNamespace(namespace string) {
	if cancel, ok := workerCancels.Load(namespace); ok {
		cancel.(context.CancelFunc)()
		workerCancels.Delete(namespace)
		log.Printf("Stopped workers for namespace %s", namespace)
	}
}

func FetchNamespaces(app *pocketbase.PocketBase) ([]string, error) {
	collection, err := app.FindCollectionByNameOrId("organizations")
	if err != nil {
		return nil, err
	}

	records, err := app.FindRecordsByFilter(collection, "", "-created", 0, 0)
	if err != nil {
		return nil, err
	}

	namespaces := make([]string, 0, len(records)+1)
	namespaces = append(namespaces, "default")
	for _, r := range records {
		namespaces = append(namespaces, r.Id)
	}
	return namespaces, nil
}

func ensureNamespaceReadyWithRetry(namespace string) error {
	hostPort := utils.GetEnvironmentVariable("TEMPORAL_ADDRESS", client.DefaultHostPort)
	log.Printf("[WorkersHook] Connecting to Temporal at %s for namespace %q", hostPort, namespace)

	deadline := time.Now().Add(90 * time.Second)
	attempt := 0

	nc, err := client.NewNamespaceClient(client.Options{
		HostPort: hostPort,
		ConnectionOptions: client.ConnectionOptions{
			TLS: nil,
		},
	})
	if err != nil {
		return err
	}
	defer nc.Close()

	for {
		attempt++
		start := time.Now()
		ctx, cancel := context.WithTimeout(context.Background(), 10*time.Second)

		_, err = nc.Describe(ctx, namespace)
		cancel()
		elapsed := time.Since(start)

		if err == nil {
			log.Printf("[WorkersHook] Namespace %q ready after %d attempt(s) in %v", namespace, attempt, elapsed)
			return nil
		}

		var notFound *serviceerror.NamespaceNotFound
		if errors.As(err, &notFound) {
			log.Printf("[WorkersHook] Namespace %q not found, will be created later", namespace)
			return nil
		}

		log.Printf("[WorkersHook] Attempt %d failed in %v: namespace=%s err=%v", attempt, elapsed, namespace, err)

		if time.Now().After(deadline) {
			return err
		}

		backoff := time.Duration(attempt) * time.Second
		if backoff > 5*time.Second {
			backoff = 5 * time.Second
		}
		log.Printf("[WorkersHook] Sleeping %v before retry...", backoff)
		time.Sleep(backoff)
	}
}<|MERGE_RESOLUTION|>--- conflicted
+++ resolved
@@ -93,11 +93,7 @@
 	}
 }
 
-<<<<<<< HEAD
 func startPipelineWorker(ctx context.Context, c client.Client, wg *sync.WaitGroup) {
-=======
-func startPipelineWorker(client client.Client, wg *sync.WaitGroup) {
->>>>>>> 57d52dbd
 	defer wg.Done()
 	w := worker.New(c, pipeline.PipelineTaskQueue, worker.Options{})
 
@@ -128,11 +124,8 @@
 	}
 }
 
-<<<<<<< HEAD
 var workerCancels sync.Map
 
-=======
->>>>>>> 57d52dbd
 func StartAllWorkersByNamespace(namespace string) {
 	ctx, cancel := context.WithCancel(context.Background())
 	workerCancels.Store(namespace, cancel)
