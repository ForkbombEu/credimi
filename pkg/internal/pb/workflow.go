--- conflicted
+++ resolved
@@ -44,15 +44,8 @@
 
 	app.OnServe().BindFunc(func(se *core.ServeEvent) error {
 
-<<<<<<< HEAD
-		workflowInput := credential_workflow.CredentialWorkflowInput{
-			BaseURL:  e.Record.Get("url").(string),
-			IssuerID: e.Record.Id,
-		}
-=======
 		se.Router.POST("/credentials_issuers/start-check", func(e *core.RequestEvent) error {
 			var req IssuerURL
->>>>>>> 7de4491f
 
 			if err := json.NewDecoder(e.Request.Body).Decode(&req); err != nil {
 				return apis.NewBadRequestError("invalid JSON input", err)
@@ -91,7 +84,7 @@
 			}
 
 			// Start the workflow
-			workflowInput := credential_workflow.WorkflowInput{
+			workflowInput := credential_workflow.CredentialWorkflowInput{
 				BaseURL:  req.URL,
 				IssuerID: issuerID,
 			}
