// SPDX-FileCopyrightText: 2025 Forkbomb BV
//
// SPDX-License-Identifier: AGPL-3.0-or-later

package pb

import (
	"context"
	"encoding/json"
	"fmt"
	"log"
	"net/http"
	"os"
	"time"

	credential_workflow "github.com/forkbombeu/didimo/pkg/credential_issuer/workflow"
	temporalclient "github.com/forkbombeu/didimo/pkg/internal/temporal_client"
	engine "github.com/forkbombeu/didimo/pkg/template_engine"
	workflowengine "github.com/forkbombeu/didimo/pkg/workflow_engine"
	"github.com/forkbombeu/didimo/pkg/workflow_engine/workflows"
	"github.com/google/uuid"
	"github.com/pocketbase/dbx"
	"github.com/pocketbase/pocketbase"
	"github.com/pocketbase/pocketbase/apis"
	"github.com/pocketbase/pocketbase/core"
	"github.com/pocketbase/pocketbase/tools/subscriptions"
	"github.com/pocketbase/pocketbase/tools/types"
	"go.temporal.io/api/enums/v1"
	"go.temporal.io/api/workflowservice/v1"
	"go.temporal.io/sdk/client"
	"google.golang.org/protobuf/encoding/protojson"
)

type OpenID4VPTestInputFile struct {
	Variant json.RawMessage `json:"variant"`
	Form    any             `json:"form"`
}

type OpenID4VPRequest struct {
	Input    OpenID4VPTestInputFile `json:"input"`
	UserMail string                 `json:"user_mail"`
	TestName string                 `json:"test_name"`
}

type IssuerURL struct {
	URL string `json:"credentialIssuerUrl"`
}

func HookCredentialWorkflow(app *pocketbase.PocketBase) {
	app.OnServe().BindFunc(func(se *core.ServeEvent) error {
		se.Router.POST("/credentials_issuers/start-check", func(e *core.RequestEvent) error {
			var req IssuerURL

			if err := json.NewDecoder(e.Request.Body).Decode(&req); err != nil {
				return apis.NewBadRequestError("invalid JSON input", err)
			}
			// Check if a record with the given URL already exists
			collection, err := app.FindCollectionByNameOrId("credential_issuers")
			if err != nil {
				return err
			}

			existingRecords, err := app.FindRecordsByFilter(
				collection.Id,
				"url = {:url}",
				"",
				1,
				0,
				dbx.Params{"url": req.URL},
			)
			if err != nil {
				return err
			}
			var issuerID string

			if len(existingRecords) > 0 {
				issuerID = existingRecords[0].Id
			} else {
				// Create a new record
				newRecord := core.NewRecord(collection)
				newRecord.Set("url", req.URL)
				newRecord.Set("owner", e.Auth.Id)
				if err := app.Save(newRecord); err != nil {
					return err
				}

				issuerID = newRecord.Id
			}
			// Start the workflow
			workflowInput := credential_workflow.CredentialWorkflowInput{
				BaseURL:  req.URL,
				IssuerID: issuerID,
			}

			workflowOptions := client.StartWorkflowOptions{
				ID:        "credentials-workflow-" + uuid.New().String(),
				TaskQueue: credential_workflow.CredentialsTaskQueue,
			}

			c, err := temporalclient.GetTemporalClient()
			defer c.Close()
			if err != nil {
				return err
			}

			we, err := c.ExecuteWorkflow(context.Background(), workflowOptions, credential_workflow.CredentialWorkflow, workflowInput)
			if err != nil {
				return fmt.Errorf("error starting workflow for URL %s: %v", req.URL, err)
			}

			var result credential_workflow.CredentialWorkflowResponse
			err = we.Get(context.Background(), &result)
			if err != nil {
				return fmt.Errorf("error running workflow for URL %s: %v", req.URL, err)
			}
			//
			// providers, err := app.FindCollectionByNameOrId("services")
			// if err != nil {
			// 	return err
			// }
			//
			// newRecord := core.NewRecord(providers)
			// newRecord.Set("credential_issuers", issuerID)
			// newRecord.Set("name", "TestName")
			// // Save the new record in providers
			// if err := app.Save(newRecord); err != nil {
			// 	return err
			// }
			return e.JSON(http.StatusOK, map[string]string{
				"credentialIssuerUrl": req.URL,
			})
		}).Bind(apis.RequireAuth())
		return se.Next()
	})
}

func AddOpenID4VPTestEndpoints(app *pocketbase.PocketBase) {
	app.OnServe().BindFunc(func(se *core.ServeEvent) error {
		se.Router.POST("/api/openid4vp-test", func(e *core.RequestEvent) error {
			var req OpenID4VPRequest
			appURL := app.Settings().Meta.AppURL
			if err := json.NewDecoder(e.Request.Body).Decode(&req); err != nil {
				return apis.NewBadRequestError("invalid JSON input", err)
			}
			template, err := os.ReadFile(workflows.OpenIDNetStepCITemplatePath)
			if err != nil {
				return apis.NewBadRequestError("failed to open template file: %w", err)
			}
			// Start the workflow
			input := workflowengine.WorkflowInput{
				Payload: map[string]any{
					"variant":   string(req.Input.Variant),
					"form":      req.Input.Form,
					"user_mail": req.UserMail,
					"app_url":   appURL,
				},
				Config: map[string]any{
					"template": string(template),
				},
			}
			var w workflows.OpenIDNetWorkflow
			_, err = w.Start(input)
			if err != nil {
				return apis.NewBadRequestError("failed to start openidnet wallet workflow", err)
			}

			return e.JSON(http.StatusOK, map[string]bool{
				"started": true,
			})
		})

		se.Router.POST("/api/{protocol}/{author}/save-variables-and-start", func(e *core.RequestEvent) error {
			var req map[string]struct {
				Format string      `json:"format"`
				Data   interface{} `json:"data"`
			}
			appURL := app.Settings().Meta.AppURL

			User := e.Auth.Id
			email := e.Auth.GetString("email")

			namespace, err := getUserNamespace(app, User)
			if err != nil {
				return apis.NewBadRequestError("failed to get user namespace", err)
			}

			protocol := e.Request.PathValue("protocol")
			author := e.Request.PathValue("author")

			if protocol == "" || author == "" {
				return apis.NewBadRequestError("protocol and author are required", nil)
			}
			if protocol == "openid4vp_wallet" {
				protocol = "OpenID4VP_Wallet"
			}
			if protocol == "openid4vci_wallet" {
				protocol = "OpenID4VCI_Wallet"
			}
			if author == "openid_foundation" {
				author = "OpenID_foundation"
			}
			filepath := os.Getenv("ROOT_DIR") + "/config_templates/" + protocol + "/" + author + "/"

			if _, err := os.Stat(filepath); os.IsNotExist(err) {
				return apis.NewBadRequestError("directory does not exist for test "+protocol+"/"+author, err)
			}

			if err := json.NewDecoder(e.Request.Body).Decode(&req); err != nil {
				return apis.NewBadRequestError("invalid JSON input", err)
			}

			for testName, testData := range req {
				memo := map[string]interface{}{
					"test":     testName,
					"standard": protocol,
					"author":   author,
				}
				if testData.Format == "json" {
					jsonData, ok := testData.Data.(string)
					if !ok {
						return apis.NewBadRequestError("invalid JSON format for test "+testName, nil)
					}

					var parsedData OpenID4VPTestInputFile
					if err := json.Unmarshal([]byte(jsonData), &parsedData); err != nil {
						return apis.NewBadRequestError("failed to parse JSON for test "+testName, err)
					}
<<<<<<< HEAD
					stepCItemplate, err := os.ReadFile(workflows.OpenIDNetStepCITemplatePath)
					if err != nil {
						return apis.NewBadRequestError("failed to open template file: %w", err)
					}
					// Start the workflow
					input := workflowengine.WorkflowInput{
						Payload: map[string]any{
							"variant":   string(parsedData.Variant),
							"form":      parsedData.Form,
							"user_mail": "test@credimi.io",
							"app_url":   appURL,
						},
						Config: map[string]any{
							"template": string(stepCItemplate),
						},
					}
					var w workflows.OpenIDNetWorkflow
					_, err = w.Start(input)
=======

					err := OpenID4VP.StartWorkflowWithNamespaceAndMemo(parsedData, User, appURL, namespace, memo)
>>>>>>> 720163f5
					if err != nil {
						return apis.NewBadRequestError("failed to start openidnet wallet for test "+testName, err)
					}
				} else if testData.Format == "variables" {
					variables, ok := testData.Data.(map[string]interface{})
					values := make(map[string]interface{})
					config_values, err := app.FindCollectionByNameOrId("config_values")
					if err != nil {
						return err
					}
					if !ok {
						return apis.NewBadRequestError("invalid variables format for test "+testName, nil)
					}
					for credimiId, variable := range variables {
						v, ok := variable.(map[string]interface{})
						if !ok {
							return apis.NewBadRequestError("invalid variable format for test "+testName, nil)
						}

						fieldName, ok := v["fieldName"].(string)
						if !ok {
							return apis.NewBadRequestError("invalid fieldName format for test "+testName, nil)
						}

						record := core.NewRecord(config_values)
						record.Set("credimi_id", credimiId)
						record.Set("value", v["value"])
						record.Set("field_name", fieldName)
						record.Set("template_path", testName)
						if err := app.Save(record); err != nil {
							log.Println("Failed to create related record:", err)
						}
						values[fieldName] = v["value"]
					}

					template, err := os.Open(filepath + testName)
					defer template.Close()
					if err != nil {
						return apis.NewBadRequestError("failed to open template for test "+testName, err)
					}

					templateFile, err := os.Open(filepath + testName)
					defer templateFile.Close()
					if err != nil {
						return apis.NewBadRequestError("failed to open template for test "+testName, err)
					}

					renderedTemplate, err := engine.RenderTemplate(templateFile, values)
					if err != nil {
						return apis.NewInternalServerError("failed to render template for test "+testName, err)
					}

					var parsedVariant OpenID4VPTestInputFile
					errParsing := json.Unmarshal([]byte(renderedTemplate), &parsedVariant)
					if errParsing != nil {
						return apis.NewBadRequestError("failed to unmarshal JSON for test "+testName, errParsing)
					}
<<<<<<< HEAD
					stepCItemplate, err := os.ReadFile(workflows.OpenIDNetStepCITemplatePath)
					if err != nil {
						return apis.NewBadRequestError("failed to open template file: %w", err)
					}
					// Start the workflow
					input := workflowengine.WorkflowInput{
						Payload: map[string]any{
							"variant":   string(parsedVariant.Variant),
							"form":      parsedVariant.Form,
							"user_mail": "test@credimi.io",
							"app_url":   appURL,
						},
						Config: map[string]any{
							"template": string(stepCItemplate),
						},
					}
					var w workflows.OpenIDNetWorkflow
					_, err = w.Start(input)
=======

					err = OpenID4VP.StartWorkflowWithNamespaceAndMemo(OpenID4VP.OpenID4VPTestInputFile{
						Variant: json.RawMessage(parsedVariant.Variant),
						Form:    parsedVariant.Form,
					}, email, appURL, namespace, memo)
>>>>>>> 720163f5
					if err != nil {
						return apis.NewBadRequestError("failed to start openidnet wallet for test "+testName, err)
					}

				} else {
					return apis.NewBadRequestError("unsupported format for test "+testName, nil)
				}
			}

			return e.JSON(http.StatusOK, map[string]bool{
				"started": true,
			})
		}).Bind(apis.RequireAuth())

		se.Router.POST("/wallet-test/confirm-success", func(e *core.RequestEvent) error {
			var request struct {
				WorkflowID string `json:"workflow_id"`
			}
			if err := json.NewDecoder(e.Request.Body).Decode(&request); err != nil {
				return apis.NewBadRequestError("Invalid JSON input", err)
			}
			data := workflows.SignalData{
				Success: true,
			}

			c, err := temporalclient.GetTemporalClient()
			defer c.Close()
			if err != nil {
				return err
			}

			err = c.SignalWorkflow(context.Background(), request.WorkflowID, "", "wallet-test-signal", data)
			if err != nil {
				return apis.NewBadRequestError("Failed to send success signal", err)
			}

			return e.JSON(http.StatusOK, map[string]string{"message": "Workflow completed successfully"})
		})

		se.Router.POST("/wallet-test/notify-failure", func(e *core.RequestEvent) error {
			var request struct {
				WorkflowID string `json:"workflow_id"`
				Reason     string `json:"reason"`
			}
			if err := json.NewDecoder(e.Request.Body).Decode(&request); err != nil {
				return apis.NewBadRequestError("Invalid JSON input", err)
			}
			data := workflows.SignalData{
				Success: false,
				Reason:  request.Reason,
			}

			c, err := temporalclient.GetTemporalClient()
			defer c.Close()

			if err != nil {
				return err
			}

			err = c.SignalWorkflow(context.Background(), request.WorkflowID, "", "wallet-test-signal", data)
			if err != nil {
				return apis.NewBadRequestError("Failed to send failure signal", err)
			}

			return e.JSON(http.StatusOK, map[string]string{"message": "Test failed", "reason": request.Reason})
		})
		type LogUpdateRequest struct {
			WorkflowID string           `json:"workflow_id"`
			Logs       []map[string]any `json:"logs"`
		}

		se.Router.POST("/wallet-test/send-log-update", func(e *core.RequestEvent) error {
			var logData LogUpdateRequest
			if err := json.NewDecoder(e.Request.Body).Decode(&logData); err != nil {
				return apis.NewBadRequestError("invalid JSON input", err)
			}
			if err := notifyLogsUpdate(app, logData.WorkflowID+"openid4vp-wallet-logs", logData.Logs); err != nil {
				return apis.NewBadRequestError("failed to send real-time log update", err)
			}

			return e.JSON(http.StatusOK, map[string]string{
				"message": "Log update sent successfully",
			})
		})
		se.Router.POST("/wallet-test/send-log-update-start", func(e *core.RequestEvent) error {
			var request struct {
				WorkflowID string `json:"workflow_id"`
			}
			if err := json.NewDecoder(e.Request.Body).Decode(&request); err != nil {
				return apis.NewBadRequestError("Invalid JSON input", err)
			}

			c, err := temporalclient.GetTemporalClient()
			defer c.Close()
			if err != nil {
				return err
			}

			err = c.SignalWorkflow(context.Background(), request.WorkflowID+"-log", "", "wallet-test-start-log-update", struct{}{})
			if err != nil {
				return apis.NewBadRequestError("Failed to send start logs update signal", err)
			}

			return e.JSON(http.StatusOK, map[string]string{"message": "Realtime Logs update started successfully"})
		})

		return se.Next()
	})
}

func notifyLogsUpdate(app core.App, subscription string, data []map[string]any) error {
	rawData, err := json.Marshal(data)
	if err != nil {
		return err
	}
	message := subscriptions.Message{
		Name: subscription,
		Data: rawData,
	}
	clients := app.SubscriptionsBroker().Clients()
	for _, client := range clients {
		if client.HasSubscription(subscription) {
			client.Send(message)
		}
	}
	return nil
}

func HookUpdateCredentialsIssuers(app *pocketbase.PocketBase) {
	app.OnRecordAfterUpdateSuccess().BindFunc(func(e *core.RecordEvent) error {
		if e.Record.Collection().Name != "features" || e.Record.Get("name") != "updateIssuers" {
			return nil
		}
		if e.Record.Get("active") == false {
			return nil
		}
		envVariables := e.Record.Get("envVariables")
		if envVariables == nil {
			return nil
		}
		result := struct {
			Interval string `json:"interval"`
		}{}
		errJson := json.Unmarshal(e.Record.Get("envVariables").(types.JSONRaw), &result)
		if errJson != nil {
			log.Fatal(errJson)
		}
		if result.Interval == "" {
			return nil
		}
		var interval time.Duration
		switch result.Interval {
		case "every_minute":
			interval = time.Minute
		case "hourly":
			interval = time.Hour
		case "daily":
			interval = time.Hour * 24
		case "weekly":
			interval = time.Hour * 24 * 7
		case "monthly":
			interval = time.Hour * 24 * 30
		default:
			interval = time.Hour
		}
		workflowID := "schedule_workflow_id" + fmt.Sprintf("%d", time.Now().Unix())
		scheduleID := "schedule_id" + fmt.Sprintf("%d", time.Now().Unix())
		ctx := context.Background()

		temporalClient, err := client.Dial(client.Options{
			HostPort: client.DefaultHostPort,
		})
		defer temporalClient.Close()

		if err != nil {
			log.Fatalln("Unable to create Temporal Client", err)
		}
		scheduleHandle, err := temporalClient.ScheduleClient().Create(ctx, client.ScheduleOptions{
			ID: scheduleID,
			Spec: client.ScheduleSpec{
				Intervals: []client.ScheduleIntervalSpec{
					{
						Every: interval,
					},
				},
			},
			Action: &client.ScheduleWorkflowAction{
				ID:        workflowID,
				Workflow:  credential_workflow.FetchIssuersWorkflow,
				TaskQueue: credential_workflow.FetchIssuersTaskQueue,
			},
		})
		if err != nil {
			log.Fatalln("Unable to create schedule", err)
		}
		_, _ = scheduleHandle.Describe(ctx)

		return nil
	})
}

func RouteWorkflow(app *pocketbase.PocketBase) {
	app.OnServe().BindFunc(func(se *core.ServeEvent) error {
		se.Router.GET("/api/workflows", func(e *core.RequestEvent) error {
			authRecord := e.Auth
			namespace, err := getUserNamespace(e.App, authRecord.Id)
			if err != nil {
				return apis.NewUnauthorizedError("User is not authorized to access this organization", err)
			}
			c, err := temporalclient.GetTemporalClientWithNamespace(namespace)
			defer c.Close()
			if err != nil {
				return apis.NewInternalServerError("unable to create client", err)
			}
			list, err := c.ListWorkflow(context.Background(), &workflowservice.ListWorkflowExecutionsRequest{
				Namespace: namespace,
			})
			if err != nil {
				log.Println("Error listing workflows:", err)
				return apis.NewInternalServerError("failed to list workflows", err)
			}
			listJson, err := protojson.Marshal(list)
			if err != nil {
				return apis.NewInternalServerError("failed to marshal workflow list", err)
			}
			finalJson := make(map[string]interface{})
			err = json.Unmarshal(listJson, &finalJson)
			if err != nil {
				return apis.NewInternalServerError("failed to unmarshal workflow list", err)
			}
			if finalJson["executions"] == nil {
				finalJson["executions"] = []map[string]interface{}{}
			}
			return e.JSON(http.StatusOK, finalJson)
		}).Bind(apis.RequireAuth())

		se.Router.GET("/api/workflows/{workflowId}/{runId}", func(e *core.RequestEvent) error {
			workflowId := e.Request.PathValue("workflowId")
			if workflowId == "" {
				return apis.NewBadRequestError("workflowId is required", nil)
			}
			runId := e.Request.PathValue("runId")
			if runId == "" {
				return apis.NewBadRequestError("runId is required", nil)
			}
			authRecord := e.Auth

			namespace, err := getUserNamespace(e.App, authRecord.Id)
			if err != nil {
				return apis.NewUnauthorizedError("User is not authorized to access this organization", err)
			}
			if namespace == "" {
				return apis.NewBadRequestError("organization is empty", nil)
			}

			c, err := temporalclient.GetTemporalClientWithNamespace(namespace)
			defer c.Close()
			if err != nil {
				return apis.NewInternalServerError("unable to create client", err)
			}
			workflowExecution, err := c.DescribeWorkflowExecution(context.Background(), workflowId, runId)
			if err != nil {
				return apis.NewInternalServerError("failed to describe workflow execution", err)
			}
			weJson, err := protojson.Marshal(workflowExecution)
			if err != nil {
				return apis.NewInternalServerError("failed to marshal workflow execution", err)
			}
			finalJson := make(map[string]interface{})
			err = json.Unmarshal(weJson, &finalJson)
			if err != nil {
				return apis.NewInternalServerError("failed to unmarshal workflow execution", err)
			}
			return e.JSON(http.StatusOK, finalJson)
		}).Bind(apis.RequireAuth())

		se.Router.GET("/api/workflows/{workflowId}/{runId}/history", func(e *core.RequestEvent) error {
			authRecord := e.Auth

			namespace, err := getUserNamespace(e.App, authRecord.Id)
			if err != nil {
				return apis.NewBadRequestError("failed to get user namespace", err)
			}

			workflowId := e.Request.PathValue("workflowId")
			if workflowId == "" {
				return apis.NewBadRequestError("workflowId is required", nil)
			}
			runId := e.Request.PathValue("runId")
			if runId == "" {
				return apis.NewBadRequestError("runId is required", nil)
			}

			c, err := temporalclient.GetTemporalClientWithNamespace(namespace)
			defer c.Close()
			if err != nil {
				return apis.NewInternalServerError("unable to create client", err)
			}

			historyIterator := c.GetWorkflowHistory(context.Background(), workflowId, runId, false, enums.HISTORY_EVENT_FILTER_TYPE_ALL_EVENT)
			var history []map[string]interface{}
			for historyIterator.HasNext() {
				event, err := historyIterator.Next()
				if err != nil {
					return apis.NewInternalServerError("failed to iterate workflow history", err)
				}
				eventData, err := protojson.Marshal(event)
				if err != nil {
					return apis.NewInternalServerError("failed to marshal history event", err)
				}
				var eventMap map[string]interface{}
				if err := json.Unmarshal(eventData, &eventMap); err != nil {
					return apis.NewInternalServerError("failed to unmarshal history event", err)
				}
				history = append(history, eventMap)
			}

			return e.JSON(http.StatusOK, history)
		}).Bind(apis.RequireAuth())

		return se.Next()
	})
}

func HookAtUserCreation(app *pocketbase.PocketBase) {
	app.OnRecordAfterCreateSuccess("users").BindFunc(func(e *core.RecordEvent) error {
		err := addUserToDefaultOrganization(e)
		if err != nil {
			return err
		}
		return e.Next()
	})
}

func getUserNamespace(app core.App, userId string) (string, error) {
	orgAuthCollection, err := app.FindCollectionByNameOrId("orgAuthorizations")
	if err != nil {
		return "", apis.NewInternalServerError("failed to find orgAuthorizations collection", err)
	}

	authOrgRecords, err := app.FindRecordsByFilter(orgAuthCollection.Id, "user={:user}", "", 0, 0, dbx.Params{"user": userId})
	if err != nil {
		return "", apis.NewInternalServerError("failed to find orgAuthorizations records", err)
	}
	if len(authOrgRecords) == 0 {
		return "", apis.NewInternalServerError("user is not authorized to access any organization", nil)
	}

	ownerRoleRecord, err := app.FindFirstRecordByFilter("orgRoles", "name='owner'")
	if err != nil {
		return "", apis.NewInternalServerError("failed to find owner role", err)
	}

	if len(authOrgRecords) > 1 {
		for _, record := range authOrgRecords {
			if record.GetString("role") == ownerRoleRecord.Id {
				return record.GetString("organization"), nil
			}
		}
	}
	if authOrgRecords[0].GetString("role") == ownerRoleRecord.Id {
		return authOrgRecords[0].GetString("organization"), nil
	}
	return "default", nil
}

func addUserToDefaultOrganization(e *core.RecordEvent) error {
	user := e.Record
	errTx := e.App.RunInTransaction(func(txApp core.App) error {
		orgCollection, err := txApp.FindCollectionByNameOrId("organizations")
		if err != nil {
			return apis.NewInternalServerError("failed to find organizations collection", err)
		}
		defaultOrgRecord, err := txApp.FindFirstRecordByFilter(orgCollection.Id, "name='default'")
		if err != nil {
			return apis.NewInternalServerError("failed to find default organization", err)
		}
		if defaultOrgRecord == nil {
			return apis.NewInternalServerError("default organization not found", nil)
		}
		orgAuthCollection, err := txApp.FindCollectionByNameOrId("orgAuthorizations")
		if err != nil {
			return apis.NewInternalServerError("failed to find orgAuthorizations collection", err)
		}
		newOrgAuth := core.NewRecord(orgAuthCollection)
		newOrgAuth.Set("user", user.Id)
		newOrgAuth.Set("organization", defaultOrgRecord.Id)
		memberRoleRecord, err := txApp.FindFirstRecordByFilter("orgRoles", "name='member'")
		if err != nil {
			return apis.NewInternalServerError("failed to find owner role", err)
		}
		newOrgAuth.Set("role", memberRoleRecord.Id)
		err = txApp.Save(newOrgAuth)
		if err != nil {
			return apis.NewInternalServerError("failed to save orgAuthorization record", err)
		}
		return nil
	})

	if errTx != nil {
		return apis.NewInternalServerError("failed to add user to default organization", errTx)
	}
	return nil
}

// This function will be used when user will claim the organization
func createNamespaceForUser(e *core.RecordEvent, user *core.Record) error {

	err := e.App.RunInTransaction(func(txApp core.App) error {
		orgCollection, err := txApp.FindCollectionByNameOrId("organizations")
		if err != nil {
			return apis.NewInternalServerError("failed to find organizations collection", err)
		}

		newOrg := core.NewRecord(orgCollection)
		newOrg.Set("name", user.Id)
		txApp.Save(newOrg)

		ownerRoleRecord, err := txApp.FindFirstRecordByFilter("orgRoles", "name='owner'")
		if err != nil {
			return apis.NewInternalServerError("failed to find owner role", err)
		}

		orgAuthCollection, err := txApp.FindCollectionByNameOrId("orgAuthorizations")
		if err != nil {
			return apis.NewInternalServerError("failed to find orgAuthorizations collection", err)
		}
		newOrgAuth := core.NewRecord(orgAuthCollection)
		newOrgAuth.Set("user", user.Id)
		newOrgAuth.Set("organization", newOrg.Id)
		newOrgAuth.Set("role", ownerRoleRecord.Id)
		txApp.Save(newOrgAuth)

		return nil
	})

	if err != nil {
		return err
	}

	return nil
}<|MERGE_RESOLUTION|>--- conflicted
+++ resolved
@@ -225,29 +225,23 @@
 					if err := json.Unmarshal([]byte(jsonData), &parsedData); err != nil {
 						return apis.NewBadRequestError("failed to parse JSON for test "+testName, err)
 					}
-<<<<<<< HEAD
 					stepCItemplate, err := os.ReadFile(workflows.OpenIDNetStepCITemplatePath)
-					if err != nil {
-						return apis.NewBadRequestError("failed to open template file: %w", err)
-					}
 					// Start the workflow
 					input := workflowengine.WorkflowInput{
 						Payload: map[string]any{
 							"variant":   string(parsedData.Variant),
 							"form":      parsedData.Form,
-							"user_mail": "test@credimi.io",
+							"user_mail": email,
 							"app_url":   appURL,
 						},
 						Config: map[string]any{
 							"template": string(stepCItemplate),
+							"namespace": namespace,
+							"memo":     memo,
 						},
 					}
 					var w workflows.OpenIDNetWorkflow
 					_, err = w.Start(input)
-=======
-
-					err := OpenID4VP.StartWorkflowWithNamespaceAndMemo(parsedData, User, appURL, namespace, memo)
->>>>>>> 720163f5
 					if err != nil {
 						return apis.NewBadRequestError("failed to start openidnet wallet for test "+testName, err)
 					}
@@ -305,8 +299,8 @@
 					if errParsing != nil {
 						return apis.NewBadRequestError("failed to unmarshal JSON for test "+testName, errParsing)
 					}
-<<<<<<< HEAD
 					stepCItemplate, err := os.ReadFile(workflows.OpenIDNetStepCITemplatePath)
+				
 					if err != nil {
 						return apis.NewBadRequestError("failed to open template file: %w", err)
 					}
@@ -315,22 +309,17 @@
 						Payload: map[string]any{
 							"variant":   string(parsedVariant.Variant),
 							"form":      parsedVariant.Form,
-							"user_mail": "test@credimi.io",
+							"user_mail": email,
 							"app_url":   appURL,
 						},
 						Config: map[string]any{
 							"template": string(stepCItemplate),
+							"namespace": namespace,
+							"memo":     memo,
 						},
 					}
 					var w workflows.OpenIDNetWorkflow
 					_, err = w.Start(input)
-=======
-
-					err = OpenID4VP.StartWorkflowWithNamespaceAndMemo(OpenID4VP.OpenID4VPTestInputFile{
-						Variant: json.RawMessage(parsedVariant.Variant),
-						Form:    parsedVariant.Form,
-					}, email, appURL, namespace, memo)
->>>>>>> 720163f5
 					if err != nil {
 						return apis.NewBadRequestError("failed to start openidnet wallet for test "+testName, err)
 					}
