--- conflicted
+++ resolved
@@ -6,11 +6,7 @@
 	"fmt"
 	"log"
 	"net/http"
-<<<<<<< HEAD
-	"os"
 	"time"
-=======
->>>>>>> cd80f163
 
 	"github.com/forkbombeu/didimo/pkg/OpenID4VP"
 	openid4vp_workflow "github.com/forkbombeu/didimo/pkg/OpenID4VP/workflow"
@@ -195,7 +191,6 @@
 	})
 }
 
-<<<<<<< HEAD
 func HookUpdateCredentialsIssuers(app *pocketbase.PocketBase) {
 	app.OnRecordAfterUpdateSuccess().BindFunc(func(e *core.RecordEvent) error {
 		if e.Record.Id != "99cc877olfmg41j" {
@@ -266,7 +261,8 @@
 		_, _ = scheduleHandle.Describe(ctx)
 
 		return nil
-=======
+	})
+}
 func RouteWorkflowList(app *pocketbase.PocketBase) {
 	app.OnServe().BindFunc(func(se *core.ServeEvent) error {
 		se.Router.GET("/api/workflows", func(e *core.RequestEvent) error {
@@ -304,6 +300,5 @@
 			return e.JSON(http.StatusOK, list)
 		}).Bind(apis.RequireAuth())
 		return se.Next()
->>>>>>> cd80f163
 	})
 }