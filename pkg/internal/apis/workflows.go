--- conflicted
+++ resolved
@@ -429,15 +429,11 @@
 			return apis.NewInternalServerError("failed to find orgAuthorizations collection", err)
 		}
 		user := e.Record
-<<<<<<< HEAD
-		_ , orgNotFound := e.App.FindFirstRecordByFilter(orgAuthCollection.Id, "user = {:user}", dbx.Params{"user": user.Id})
-=======
 		_, orgNotFound := e.App.FindFirstRecordByFilter(
 			orgAuthCollection.Id,
 			"user = {:user}",
 			dbx.Params{"user": user.Id},
 		)
->>>>>>> e207fe1b
 		if orgNotFound == nil {
 			return e.Next()
 		}
