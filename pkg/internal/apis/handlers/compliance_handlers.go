--- conflicted
+++ resolved
@@ -502,7 +502,6 @@
 	}
 }
 
-<<<<<<< HEAD
 func HandleCustomChecks() func(*core.RequestEvent) error {
 	return func(e *core.RequestEvent) error {
 		id := e.Request.PathValue("id")
@@ -589,7 +588,8 @@
 			"started": true,
 		},
 		)
-=======
+	}
+}
 type HandleEWCCheckResultRequestInput struct {
 	WorkflowID string `json:"workflow_id"`
 }
@@ -627,7 +627,6 @@
 			return apierror.New(http.StatusBadRequest, "signal", "failed to send start/stop logs update signal", err.Error())
 		}
 		return e.JSON(http.StatusOK, map[string]string{"message": "Realtime Logs update stopped successfully"})
->>>>>>> ee0b8a5d
 	}
 }
 
