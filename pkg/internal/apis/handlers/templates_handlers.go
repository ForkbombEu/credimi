// SPDX-FileCopyrightText: 2025 Forkbomb BV
//
// SPDX-License-Identifier: AGPL-3.0-or-later

package handlers

import (
	"io"
	"net/http"
	"os"
	"strings"

	// p "path"
	"path/filepath"

	"gopkg.in/yaml.v3"

	"github.com/forkbombeu/credimi/pkg/internal/apierror"
	"github.com/forkbombeu/credimi/pkg/internal/routing"
	engine "github.com/forkbombeu/credimi/pkg/templateengine"
	"github.com/pocketbase/pocketbase/core"
)

func getTemplatesByFolder(folder string) ([]*os.File, error) {
	var templates []*os.File
	err := filepath.Walk(
		os.Getenv("ROOT_DIR")+"/config_templates/"+folder,
		func(path string, info os.FileInfo, err error) error {
			if err != nil {
				return err
			}

			if info.IsDir() {
				return nil
			}

			file, err := os.Open(path)
			if err != nil {
				return err
			}

			templates = append(templates, file)

			return nil
		},
	)
	if err != nil {
		return nil, err
	}

	return templates, nil
}

func HandleGetConfigsTemplates() func(e *core.RequestEvent) error {
	return func(e *core.RequestEvent) error {
		rootDir := os.Getenv("ROOT_DIR") + "/mocked_templates"
		configs, err := walkConfigTemplates(rootDir)
		if err != nil {
<<<<<<< HEAD
			return err
=======
			return apierror.New(
				http.StatusBadRequest,
				"request.file.read",
				"Error reading test suite folder",
				err.Error(),
			)
		}
		var variants []string
		for _, file := range files {
			variants = append(variants, p.Base(file.Name()))
>>>>>>> 4d5b0579
		}
		return e.JSON(http.StatusOK, configs)
	}
}

type GetPlaceholdersByFilenamesRequestInput struct {
	TestID    string   `json:"test_id"`
	Filenames []string `json:"filenames"`
}

func HandlePlaceholdersByFilenames() func(e *core.RequestEvent) error {
	return func(e *core.RequestEvent) error {
		requestPayload, err := routing.GetValidatedInput[GetPlaceholdersByFilenamesRequestInput](e)
		if err != nil {
			return err
		}

		if requestPayload.TestID == "" {
			requestPayload.TestID = "OpenID4VP_Wallet/OpenID_Foundation"
		}

		if len(requestPayload.Filenames) == 0 {
			return apierror.New(
				http.StatusBadRequest,
				"request.validation",
				"filenames are required",
				"filenames are required",
			)
		}

		var files []io.Reader
		for _, filename := range requestPayload.Filenames {
<<<<<<< HEAD
			if !strings.Contains(filename, "/") {
				continue
			}
			filePath := filepath.Join(os.Getenv("ROOT_DIR"), "mocked_templates", requestPayload.TestID, filename)
=======
			filePath := filepath.Join(
				os.Getenv("ROOT_DIR"),
				"config_templates",
				requestPayload.TestID,
				filename,
			)
>>>>>>> 4d5b0579
			file, err := os.Open(filePath)
			if err != nil {
				return apierror.New(
					http.StatusBadRequest,
					"request.file.open",
					"Error opening file: "+filename,
					err.Error(),
				)
			}
			defer file.Close()
			files = append(files, file)
		}

		placeholders, err := engine.GetPlaceholders(files, requestPayload.Filenames)
		if err != nil {
			return apierror.New(
				http.StatusBadRequest,
				"request.placeholders",
				"Error getting placeholders",
				err.Error(),
			)
		}

		return e.JSON(http.StatusOK, placeholders)
	}
}

type StandardMetadata struct {
	UID           string              `json:"uid"`
	Name          string              `json:"name"`
	Description   string              `json:"description"`
	StandardURL   string              `json:"standard_url"`
	LatestUpdate  string              `json:"latest_update"`
	ExternalLinks map[string][]string `json:"external_links"`
}

type VersionMetadata struct {
	UID              string `json:"uid"`
	Name             string `json:"name"`
	LatestUpdate     string `json:"latest_update"`
	SpecificationURL string `json:"specification_url"`
}

type SuiteMetadata struct {
	UID         string `json:"uid"`
	Name        string `json:"name"`
	Homepage    string `json:"homepage"`
	Repository  string `json:"repository"`
	Help        string `json:"help"`
	Description string `json:"description"`
}

type Suite struct {
	SuiteMetadata
	Files []string `json:"files"`
}

type Version struct {
	VersionMetadata
	Suites []Suite `json:"suites"`
}

type Standard struct {
	StandardMetadata
	Versions []Version `json:"versions"`
}

type Standards []Standard

func walkConfigTemplates(dir string) (Standards, error) {
	var standards Standards

	readDir := func(path string) ([]os.DirEntry, error) {
		entries, err := os.ReadDir(path)
		if err != nil {
			return nil, apierror.New(http.StatusInternalServerError, "filesystem.readDir", "Failed to read directory: "+path, err.Error())
		}
		return entries, nil
	}

	readYaml := func(path string, out interface{}) error {
		data, err := os.ReadFile(path)
		if err != nil {
			// If file doesn't exist, just skip (not an error)
			if os.IsNotExist(err) {
				return nil
			}
			return apierror.New(http.StatusInternalServerError, "filesystem.readFile", "Failed to read file: "+path, err.Error())
		}
		if err := yaml.Unmarshal(data, out); err != nil {
			return apierror.New(http.StatusInternalServerError, "yaml.unmarshal", "Failed to unmarshal yaml: "+path, err.Error())
		}
		return nil
	}

	standardEntries, err := readDir(dir)
	if err != nil {
		return nil, err
	}

	for _, entry := range standardEntries {
		if !entry.IsDir() {
			continue
		}
		standardUID := entry.Name()
		standardPath := filepath.Join(dir, standardUID)

		standardMeta := StandardMetadata{UID: standardUID}
		if err := readYaml(filepath.Join(standardPath, "standard.yaml"), &standardMeta); err != nil {
			return nil, err
		}

		versionEntries, err := readDir(standardPath)
		if err != nil {
			return nil, err
		}

		var versions []Version
		for _, vEntry := range versionEntries {
			if !vEntry.IsDir() {
				continue
			}
			versionUID := vEntry.Name()
			versionPath := filepath.Join(standardPath, versionUID)

			versionMeta := VersionMetadata{UID: versionUID}
			if err := readYaml(filepath.Join(versionPath, "version.yaml"), &versionMeta); err != nil {
				return nil, err
			}

			suiteEntries, err := readDir(versionPath)
			if err != nil {
				return nil, err
			}

			var suites []Suite
			for _, sEntry := range suiteEntries {
				if !sEntry.IsDir() {
					continue
				}
				suiteUID := sEntry.Name()
				suitePath := filepath.Join(versionPath, suiteUID)

				suiteMeta := SuiteMetadata{UID: suiteUID}
				if err := readYaml(filepath.Join(suitePath, "metadata.yaml"), &suiteMeta); err != nil {
					return nil, err
				}

				fileEntries, err := readDir(suitePath)
				if err != nil {
					return nil, err
				}

				files := []string{}
				for _, f := range fileEntries {
					if !f.IsDir() && f.Name() != "metadata.yaml" {
						files = append(files, f.Name())
					}
				}

				suites = append(suites, Suite{
					SuiteMetadata: suiteMeta,
					Files:         files,
				})
			}

			versions = append(versions, Version{
				VersionMetadata: versionMeta,
				Suites:          suites,
			})
		}

		standards = append(standards, Standard{
			StandardMetadata: standardMeta,
			Versions:         versions,
		})
	}

	return standards, nil
}<|MERGE_RESOLUTION|>--- conflicted
+++ resolved
@@ -56,20 +56,7 @@
 		rootDir := os.Getenv("ROOT_DIR") + "/mocked_templates"
 		configs, err := walkConfigTemplates(rootDir)
 		if err != nil {
-<<<<<<< HEAD
 			return err
-=======
-			return apierror.New(
-				http.StatusBadRequest,
-				"request.file.read",
-				"Error reading test suite folder",
-				err.Error(),
-			)
-		}
-		var variants []string
-		for _, file := range files {
-			variants = append(variants, p.Base(file.Name()))
->>>>>>> 4d5b0579
 		}
 		return e.JSON(http.StatusOK, configs)
 	}
@@ -102,19 +89,10 @@
 
 		var files []io.Reader
 		for _, filename := range requestPayload.Filenames {
-<<<<<<< HEAD
 			if !strings.Contains(filename, "/") {
 				continue
 			}
 			filePath := filepath.Join(os.Getenv("ROOT_DIR"), "mocked_templates", requestPayload.TestID, filename)
-=======
-			filePath := filepath.Join(
-				os.Getenv("ROOT_DIR"),
-				"config_templates",
-				requestPayload.TestID,
-				filename,
-			)
->>>>>>> 4d5b0579
 			file, err := os.Open(filePath)
 			if err != nil {
 				return apierror.New(
