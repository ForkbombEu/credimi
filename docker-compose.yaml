# SPDX-FileCopyrightText: 2025 Forkbomb BV
#
# SPDX-License-Identifier: AGPL-3.0-or-later
services:
  elasticsearch:
    container_name: temporal-elasticsearch
    environment:
      - cluster.routing.allocation.disk.threshold_enabled=true
      - cluster.routing.allocation.disk.watermark.low=512mb
      - cluster.routing.allocation.disk.watermark.high=256mb
      - cluster.routing.allocation.disk.watermark.flood_stage=128mb
      - discovery.type=single-node
      - ES_JAVA_OPTS=-Xms256m -Xmx256m
      - xpack.security.enabled=false
    image: elasticsearch:${ELASTICSEARCH_VERSION}
    networks:
      - temporal-network
    expose:
      - 9200
    volumes:
      - /var/lib/elasticsearch/data
  postgresql:
    container_name: temporal-postgresql
    environment:
      POSTGRES_PASSWORD: temporal
      POSTGRES_USER: temporal
    image: postgres:${POSTGRESQL_VERSION}
    networks:
      - temporal-network
    expose:
      - 5432
    volumes:
      - /var/lib/postgresql/data
  temporal:
    container_name: temporal
    depends_on:
      - postgresql
      - elasticsearch
    environment:
      - DB=postgres12
      - DB_PORT=5432
      - POSTGRES_USER=temporal
      - POSTGRES_PWD=temporal
      - POSTGRES_SEEDS=postgresql
      - DYNAMIC_CONFIG_FILE_PATH=config/dynamicconfig/development-sql.yaml
      - ENABLE_ES=true
      - ES_SEEDS=elasticsearch
      - ES_VERSION=v7
      - TEMPORAL_ADDRESS=temporal:7233
      - TEMPORAL_CLI_ADDRESS=temporal:7233
    image: temporalio/auto-setup:${TEMPORAL_VERSION}
    networks:
      - temporal-network
    ports:
      - 7233:7233
    volumes:
      - ./deployment/dynamicconfig:/etc/temporal/config/dynamicconfig
  temporal-admin-tools:
    container_name: temporal-admin-tools
    depends_on:
      - temporal
    environment:
      - TEMPORAL_ADDRESS=temporal:7233
      - TEMPORAL_CLI_ADDRESS=temporal:7233
    image: temporalio/admin-tools:${TEMPORAL_ADMINTOOLS_VERSION}
    networks:
      - temporal-network
    stdin_open: true
    tty: true
  temporal-ui:
    container_name: temporal-ui
    depends_on:
      - temporal
    environment:
      - TEMPORAL_ADDRESS=temporal:7233
      - TEMPORAL_CORS_ORIGINS=http://localhost:3000
    image: temporalio/ui:${TEMPORAL_UI_VERSION}
    networks:
      - temporal-network
    ports:
      - 8080:8080
  credimi:
    depends_on:
      - temporal
    build:
      context: .
      dockerfile: Dockerfile
      args:
        - PUBLIC_POCKETBASE_URL=${PUBLIC_POCKETBASE_URL:-https://demo.credimi.io}
    environment:
      - SERVICE_FQDN_CREDIMI
      - SERVICE_FQDN_CREDIMI_8090
      - ADDRESS_GRAFANA=http://grafana:8085
      - ADDRESS_UI=http://localhost:5100
<<<<<<< HEAD
      - APP_PATH=${COOLIFY_URL:-http://credimi:8090}
=======
>>>>>>> 895507c0
      - ROOT_DIR=/app
      - DATA_DB_PATH=/app/pb_data/data.db
      - MAIL_SENDER=no-reply@credimi.io
      - RUN_STEPCI_PATH=pkg/OpenID4VP/stepci/runStepCI.js
      - SCHEMAS_PATH=schemas
      - SMTP_HOST=smtp.apps.forkbomb.eu
      - SMTP_PORT=1025
      - TEMPORAL_ADDRESS=temporal:7233
      - MAESTRO_WORKER=http://maestro-worker:8050
      - PORT=5100
    ports:
      - 8090:8090
      - 5050:5555
    volumes:
      - ./pb_data/:/app/pb_data
      - /var/run/docker.sock:/var/run/docker.sock
    devices:
      - "/dev/kvm:/dev/kvm"
    networks:
      - temporal-network
networks:
  temporal-network:
    external: true
    name: temporal-network
<|MERGE_RESOLUTION|>--- conflicted
+++ resolved
@@ -92,10 +92,6 @@
       - SERVICE_FQDN_CREDIMI_8090
       - ADDRESS_GRAFANA=http://grafana:8085
       - ADDRESS_UI=http://localhost:5100
-<<<<<<< HEAD
-      - APP_PATH=${COOLIFY_URL:-http://credimi:8090}
-=======
->>>>>>> 895507c0
       - ROOT_DIR=/app
       - DATA_DB_PATH=/app/pb_data/data.db
       - MAIL_SENDER=no-reply@credimi.io
