# SPDX-FileCopyrightText: 2025 Forkbomb BV
#
# SPDX-License-Identifier: AGPL-3.0-or-later
services:
  elasticsearch:
    container_name: temporal-elasticsearch
    environment:
      - cluster.routing.allocation.disk.threshold_enabled=true
      - cluster.routing.allocation.disk.watermark.low=512mb
      - cluster.routing.allocation.disk.watermark.high=256mb
      - cluster.routing.allocation.disk.watermark.flood_stage=128mb
      - discovery.type=single-node
      - ES_JAVA_OPTS=-Xms256m -Xmx256m
      - xpack.security.enabled=false
    image: elasticsearch:${ELASTICSEARCH_VERSION}
    expose:
      - 9200
    volumes:
      - /var/lib/elasticsearch/data
  postgresql:
    container_name: temporal-postgresql
    environment:
      POSTGRES_PASSWORD: temporal
      POSTGRES_USER: temporal
    image: postgres:${POSTGRESQL_VERSION}
    expose:
      - 5432
    volumes:
      - /var/lib/postgresql/data
  temporal:
    depends_on:
      - postgresql
      - elasticsearch
    environment:
      - DB=postgres12
      - DB_PORT=5432
      - POSTGRES_USER=temporal
      - POSTGRES_PWD=temporal
      - POSTGRES_SEEDS=postgresql
      - DYNAMIC_CONFIG_FILE_PATH=/etc/temporal/config/dynamicconfig/development-sql.yaml
      - ENABLE_ES=true
      - ES_SEEDS=elasticsearch
      - ES_VERSION=v7
      - TEMPORAL_ADDRESS=temporal:7233
      - TEMPORAL_CLI_ADDRESS=temporal:7233
    image: temporalio/auto-setup:${TEMPORAL_VERSION}
    ports:
      - 7233:7233
    volumes:
      - ./deployment/dynamicconfig:/etc/temporal/config/dynamicconfig
  temporal_ui:
    container_name: temporal-ui
    depends_on:
      - temporal
    environment:
      - TEMPORAL_ADDRESS=temporal:7233
      - TEMPORAL_CORS_ORIGINS=http://localhost:3000
      - TEMPORAL_UI_PORT=8280
    image: temporalio/ui:${TEMPORAL_UI_VERSION}
    ports:
      - 8280:8280
  credimi:
    depends_on:
      - temporal
    build:
      context: .
      dockerfile: Dockerfile
      args:
        - PUBLIC_POCKETBASE_URL=${PUBLIC_POCKETBASE_URL:-https://demo.credimi.io}
    environment:
      - SERVICE_FQDN_CREDIMI
      - SERVICE_FQDN_CREDIMI_8090
      - ADDRESS_GRAFANA=http://grafana:8085
      - ADDRESS_UI=http://localhost:5100
      - ROOT_DIR=/app
      - DATA_DB_PATH=/app/pb_data/data.db
      - MAIL_SENDER=no-reply@credimi.io
      - RUN_STEPCI_PATH=pkg/OpenID4VP/stepci/runStepCI.js
      - SCHEMAS_PATH=schemas
<<<<<<< HEAD
      - SMTP_HOST=smtp.apps.forkbomb.eu
      - SMTP_PORT=1025
      - TEMPORAL_ADDRESS=temporal:7233
      - MAESTRO_WORKER=https://android.next.credimi.io
=======
      - TEMPORAL_ADDRESS=localhost:7233
>>>>>>> d61b014c
      - PORT=5100
    ports:
      - 8090:8090
    volumes:
      - ./pb_data/:/app/pb_data
      - /var/run/docker.sock:/var/run/docker.sock
<|MERGE_RESOLUTION|>--- conflicted
+++ resolved
@@ -77,14 +77,8 @@
       - MAIL_SENDER=no-reply@credimi.io
       - RUN_STEPCI_PATH=pkg/OpenID4VP/stepci/runStepCI.js
       - SCHEMAS_PATH=schemas
-<<<<<<< HEAD
-      - SMTP_HOST=smtp.apps.forkbomb.eu
-      - SMTP_PORT=1025
-      - TEMPORAL_ADDRESS=temporal:7233
       - MAESTRO_WORKER=https://android.next.credimi.io
-=======
       - TEMPORAL_ADDRESS=localhost:7233
->>>>>>> d61b014c
       - PORT=5100
     ports:
       - 8090:8090
