--- conflicted
+++ resolved
@@ -78,11 +78,7 @@
       - MAIL_SENDER=no-reply@credimi.io
       - RUN_STEPCI_PATH=pkg/OpenID4VP/stepci/runStepCI.js
       - SCHEMAS_PATH=schemas
-<<<<<<< HEAD
-      - MAESTRO_WORKER=https://android.next.credimi.io
-=======
       - MAESTRO_WORKER=${MAESTRO_WORKER:?https://android.credimi.io}
->>>>>>> f8a529a6
       - TEMPORAL_ADDRESS=temporal:7233
       - PORT=5100
     ports:
